--- conflicted
+++ resolved
@@ -169,13 +169,8 @@
 
         @Override
         public void write(int[] bytes) {
-<<<<<<< HEAD
-            for(int value : bytes) {
-                output[cnt++] = (byte) value;
-=======
             for(int val : bytes) {
                 output[cnt++] = (byte) val;
->>>>>>> cc29cae2
             }
         }
 
