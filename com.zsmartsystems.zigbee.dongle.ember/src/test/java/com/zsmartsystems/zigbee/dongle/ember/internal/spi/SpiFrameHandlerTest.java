/**
 * Copyright (c) 2016-2021 by the respective copyright holders.
 * All rights reserved. This program and the accompanying materials
 * are made available under the terms of the Eclipse Public License v1.0
 * which accompanies this distribution, and is available at
 * http://www.eclipse.org/legal/epl-v10.html
 */
package com.zsmartsystems.zigbee.dongle.ember.internal.spi;

import static org.junit.Assert.assertEquals;
import static org.junit.Assert.assertFalse;
import static org.junit.Assert.assertNotNull;
import static org.junit.Assert.assertTrue;

import java.io.ByteArrayInputStream;
import java.io.IOException;
import java.io.InputStream;
import java.io.OutputStream;
import java.lang.reflect.Field;
import java.lang.reflect.InvocationTargetException;
import java.lang.reflect.Method;
import java.util.ArrayList;
import java.util.List;

import org.junit.Test;
import org.mockito.ArgumentCaptor;
import org.mockito.Mockito;

import com.zsmartsystems.zigbee.TestUtilities;
import com.zsmartsystems.zigbee.dongle.ember.ezsp.EzspFrame;
import com.zsmartsystems.zigbee.dongle.ember.ezsp.EzspFrameRequest;
import com.zsmartsystems.zigbee.dongle.ember.ezsp.command.EzspGetConfigurationValueResponse;
import com.zsmartsystems.zigbee.dongle.ember.ezsp.command.EzspVersionRequest;
import com.zsmartsystems.zigbee.dongle.ember.ezsp.command.EzspVersionResponse;
import com.zsmartsystems.zigbee.dongle.ember.internal.EzspFrameHandler;
import com.zsmartsystems.zigbee.transport.ZigBeePort;

/**
 * Tests for the low level frame handler to manage the SPI transport layer
 *
 * @author Chris Jackson
 *
 */
public class SpiFrameHandlerTest {
    private List<Integer> portOutData;

    private ArgumentCaptor<Boolean> stateCaptor;
    private ArgumentCaptor<EzspFrame> responseCaptor;

    private int[] getPacket(int[] data) {
        SpiFrameHandler frameHandler = new SpiFrameHandler(Mockito.mock(EzspFrameHandler.class));
        byte[] bytedata = new byte[data.length];
        int cnt = 0;
        for (int value : data) {
            bytedata[cnt++] = (byte) value;
        }
        ByteArrayInputStream stream = new ByteArrayInputStream(bytedata);
        ZigBeePort port = new TestPort(stream, Mockito.mock(OutputStream.class));

        Method privateMethod;
        try {
            Field field = frameHandler.getClass().getDeclaredField("port");
            field.setAccessible(true);
            field.set(frameHandler, port);

            privateMethod = SpiFrameHandler.class.getDeclaredMethod("getPacket");
            privateMethod.setAccessible(true);

            return (int[]) privateMethod.invoke(frameHandler);
        } catch (NoSuchMethodException | SecurityException | IllegalArgumentException | IllegalAccessException
                | InvocationTargetException | NoSuchFieldException e) {
            e.printStackTrace();
        }

        return null;
    }

    private void sendEzspFrame(SpiFrameHandler handler, EzspFrameRequest ezspFrame) {
        Method privateMethod;
        try {
            Field field = handler.getClass().getDeclaredField("stateConnected");
            field.setAccessible(true);
            field.set(handler, true);

            privateMethod = SpiFrameHandler.class.getDeclaredMethod("queueFrame", EzspFrameRequest.class);
            privateMethod.setAccessible(true);

            privateMethod.invoke(handler, ezspFrame);
        } catch (NoSuchMethodException | SecurityException | IllegalArgumentException | IllegalAccessException
                | InvocationTargetException | NoSuchFieldException e) {
            e.printStackTrace();
        }
    }

    private void pollCallback(SpiFrameHandler handler) {
        Method privateMethod;
        try {
            Field field = handler.getClass().getDeclaredField("stateConnected");
            field.setAccessible(true);
            field.set(handler, true);

            privateMethod = SpiFrameHandler.class.getDeclaredMethod("pollCallback");
            privateMethod.setAccessible(true);

            privateMethod.invoke(handler);
        } catch (NoSuchMethodException | SecurityException | IllegalArgumentException | IllegalAccessException
                | InvocationTargetException | NoSuchFieldException e) {
            e.printStackTrace();
        }
    }

    private SpiFrameHandler processSpiCommand(int[] lastFrame, int[] data) {
        EzspFrameHandler receiveHandler = Mockito.mock(EzspFrameHandler.class);
        stateCaptor = ArgumentCaptor.forClass(Boolean.class);
        responseCaptor = ArgumentCaptor.forClass(EzspFrame.class);

        Mockito.doNothing().when(receiveHandler).handleLinkStateChange(stateCaptor.capture());
        Mockito.doNothing().when(receiveHandler).handlePacket(responseCaptor.capture());

        SpiFrameHandler frameHandler = new SpiFrameHandler(receiveHandler);
        frameHandler.start(new TestPort(Mockito.mock(InputStream.class), Mockito.mock(OutputStream.class)));

        Method privateMethod;
        try {
            Field field = frameHandler.getClass().getDeclaredField("lastFrameSent");
            field.setAccessible(true);
            field.set(frameHandler, lastFrame);

            privateMethod = SpiFrameHandler.class.getDeclaredMethod("processSpiCommand", int[].class);
            privateMethod.setAccessible(true);

            privateMethod.invoke(frameHandler, data);
        } catch (NoSuchMethodException | SecurityException | IllegalArgumentException | IllegalAccessException
                | InvocationTargetException | NoSuchFieldException e) {
            e.printStackTrace();
        }

        return frameHandler;
    }

    @Test
    public void testReceivePacket() {
        int[] response = getPacket(new int[] { 0x01, 0x02, 0xA7 });
        assertNotNull(response);
        assertEquals(2, response.length);
        assertEquals(0x01, response[0]);
    }

    @Test
    public void testReceivePacketMissingTerminator() {
        int[] response = getPacket(new int[] { 0x03, 0x00, 0xA7 });
        assertNotNull(response);
        assertEquals(2, response.length);
        assertEquals(0x03, response[0]);
        assertEquals(0x00, response[1]);
    }

    @Test
    public void testReceivePacketReset() {
        int[] response = getPacket(new int[] { 0x00, 0x02, 0xA7 });
        assertNotNull(response);
        assertEquals(2, response.length);
        assertEquals(0x00, response[0]);
        assertEquals(0x02, response[1]);
    }

    @Test
    public void testReceivePacketVersion() {
        int[] response = getPacket(new int[] { 0x82, 0xA7 });
        assertNotNull(response);
        assertEquals(1, response.length);
        assertEquals(0x82, response[0]);
    }

    @Test
    public void testReceivePacketNoData() {
        int[] response = getPacket(new int[] { 0xFF, 0xFF, 0xA7, 0x01, 0x02, 0xA7 });
        assertNotNull(response);
        assertEquals(2, response.length);
        assertEquals(0x01, response[0]);
    }

    @Test
    public void testReceiveWithTerminatorInData() {
        int[] response = getPacket(new int[] { 0xFE, 0x03, 0xA7, 0x00, 0xA7, 0xA7 });
        assertNotNull(response);
        assertEquals(5, response.length);
        assertEquals(0xFE, response[0]);
        assertEquals(0x03, response[1]);
        assertEquals(0xA7, response[2]);
    }

    @Test
    public void testRunning() {
        SpiFrameHandler frameHandler = new SpiFrameHandler(Mockito.mock(EzspFrameHandler.class));
        frameHandler.start(Mockito.mock(ZigBeePort.class));

        assertTrue(frameHandler.isAlive());
        frameHandler.close();
        assertFalse(frameHandler.isAlive());
    }

    @Test
    public void testReceiveEzsp() {
        processSpiCommand(new int[] { 0xFE }, new int[] { 0xFE, 0x07, 0x04, 0x80, 0x00, 0x04, 0x02, 0x50, 0x58 });
        System.out.println(responseCaptor.getValue());
        assertTrue(responseCaptor.getValue() instanceof EzspVersionResponse);

        processSpiCommand(new int[] { 0xFE }, new int[] { 0xFE, 0x06, 0x02, 0x80, 0x52, 0x00, 0x08, 0x00 });
        System.out.println(responseCaptor.getValue());
        assertTrue(responseCaptor.getValue() instanceof EzspGetConfigurationValueResponse);
    }

    @Test
    public void testReceiveInvalidEzsp() {
        processSpiCommand(new int[] { 0xFE }, new int[] { 0xFE, 0x04, 0x02, 0x80, 0xFF, 0x00 });
        assertTrue(responseCaptor.getAllValues().size() == 0);
    }

    @Test
    public void testReceiveErrors() {
        SpiFrameHandler handler;

        // Oversize frame
        handler = processSpiCommand(new int[] { 0x00 }, new int[] { 0x01, 0x00 });
        assertEquals(1, handler.getSpiErrors());

        // Missing terminator
        handler = processSpiCommand(new int[] { 0x00 }, new int[] { 0x03, 0x00 });
        assertEquals(1, handler.getSpiErrors());

        // Unsupported command
        handler = processSpiCommand(new int[] { 0x00 }, new int[] { 0x04, 0x00 });
        assertEquals(1, handler.getSpiErrors());

        // Aborted transaction
        handler = processSpiCommand(new int[] { 0x00 }, new int[] { 0x02, 0x00 });
        assertEquals(1, handler.getSpiErrors());

        // Invalid command
        handler = processSpiCommand(new int[] { 0x00 }, new int[] { 0xFF });
        assertEquals(1, handler.getSpiErrors());
    }

    @Test
    public void testReceiveVersion() {
        portOutData = new ArrayList<>();

        // If we process the version, then we send the status request
        processSpiCommand(new int[] { 0x0A }, new int[] { 0x82 });
        assertEquals(2, portOutData.size());
        assertEquals(Integer.valueOf(0x0B), portOutData.get(0));
        assertEquals(Integer.valueOf(0xA7), portOutData.get(1));
    }

    @Test
    public void testReceiveStatus() {
        portOutData = new ArrayList<>();

        // If we process the status and it's not ready, then we send the status request again
        processSpiCommand(new int[] { 0x0B }, new int[] { 0xC0 });
        assertEquals(2, portOutData.size());
        assertEquals(Integer.valueOf(0x0B), portOutData.get(0));
        assertEquals(Integer.valueOf(0xA7), portOutData.get(1));
    }

    @Test
    public void testConnect() {
        portOutData = new ArrayList<>();
        SpiFrameHandler handler = new SpiFrameHandler(Mockito.mock(EzspFrameHandler.class));
        handler.start(new TestPort(Mockito.mock(InputStream.class), Mockito.mock(OutputStream.class)));
        handler.connect();

        // Verify the version command is sent
        assertEquals(2, portOutData.size());
        assertEquals(Integer.valueOf(0x0A), portOutData.get(0));
        assertEquals(Integer.valueOf(0xA7), portOutData.get(1));
    }

    @Test
    public void testSendEzspFrame() throws Exception {
        portOutData = new ArrayList<>();
        SpiFrameHandler handler = new SpiFrameHandler(Mockito.mock(EzspFrameHandler.class));
        handler.start(new TestPort(Mockito.mock(InputStream.class), Mockito.mock(OutputStream.class)));

        EzspVersionRequest command = new EzspVersionRequest();
        command.setDesiredProtocolVersion(4);
        TestUtilities.setField(EzspFrame.class, command, "sequenceNumber", 1);
        sendEzspFrame(handler, command);
        assertEquals(7, portOutData.size());
        assertEquals(Integer.valueOf(0xFE), portOutData.get(0));
        assertEquals(Integer.valueOf(0x04), portOutData.get(1));
        assertEquals(Integer.valueOf(0x01), portOutData.get(2));
        assertEquals(Integer.valueOf(0x00), portOutData.get(3));
        assertEquals(Integer.valueOf(0x00), portOutData.get(4));
        assertEquals(Integer.valueOf(0x04), portOutData.get(5));
        assertEquals(Integer.valueOf(0xA7), portOutData.get(6));
    }

    class TestPort implements ZigBeePort {
        InputStream input;
        OutputStream output;

        TestPort(InputStream input, OutputStream output) {
            this.input = input;
            this.output = output;
        }

        @Override
        public boolean open() {
            return true;
        }

        @Override
        public void close() {
        }

        @Override
        public void write(int value) {
            portOutData.add(value);
        }

        @Override
        public void write(int[] bytes) {
<<<<<<< HEAD
            for(int value : bytes) {
                portOutData.add(value);
=======
            for(int val : bytes) {
                portOutData.add(val);
>>>>>>> cc29cae2
            }
        }

        @Override
        public int read(int timeout) {
            return read();
        }

        @Override
        public int read() {
            try {
                return input.read();
            } catch (IOException e) {
                return -1;
            }
        }

        @Override
        public boolean open(int baudRate) {
            return false;
        }

        @Override
        public boolean open(int baudRate, FlowControl flowControl) {
            return false;
        }

        @Override
        public void purgeRxBuffer() {
        }
    }
}<|MERGE_RESOLUTION|>--- conflicted
+++ resolved
@@ -322,13 +322,8 @@
 
         @Override
         public void write(int[] bytes) {
-<<<<<<< HEAD
-            for(int value : bytes) {
-                portOutData.add(value);
-=======
             for(int val : bytes) {
                 portOutData.add(val);
->>>>>>> cc29cae2
             }
         }
 
