--- conflicted
+++ resolved
@@ -170,13 +170,8 @@
 
         @Override
         public void write(int[] bytes) {
-<<<<<<< HEAD
-            for(int value : bytes) {
-                outputData.add(value);
-=======
             for(int val : bytes) {
                 outputData.add(val);
->>>>>>> cc29cae2
             }
         }
 
