--- conflicted
+++ resolved
@@ -204,17 +204,12 @@
 
     public Set<EmberCurrentSecurityBitmask> deserializeEmberCurrentSecurityBitmask() {
         Set<EmberCurrentSecurityBitmask> list = new HashSet<EmberCurrentSecurityBitmask>();
-<<<<<<< HEAD
-        int value = deserializeUInt8();
-        for (EmberCurrentSecurityBitmask bitmask : EmberCurrentSecurityBitmask.values()) {
-=======
         int value = deserializeUInt16();
         for (EmberCurrentSecurityBitmask bitmask : EmberCurrentSecurityBitmask.values()) {
             // Ignore UNKNOWN
             if (bitmask == EmberCurrentSecurityBitmask.UNKNOWN) {
                 continue;
             }
->>>>>>> 155d4e43
             if ((value & bitmask.getKey()) != 0) {
                 list.add(bitmask);
             }
@@ -241,17 +236,12 @@
 
     public Set<EmberInitialSecurityBitmask> deserializeEmberInitialSecurityBitmask() {
         Set<EmberInitialSecurityBitmask> list = new HashSet<EmberInitialSecurityBitmask>();
-<<<<<<< HEAD
-        int value = deserializeUInt8();
-        for (EmberInitialSecurityBitmask bitmask : EmberInitialSecurityBitmask.values()) {
-=======
         int value = deserializeUInt16();
         for (EmberInitialSecurityBitmask bitmask : EmberInitialSecurityBitmask.values()) {
             // Ignore UNKNOWN
             if (bitmask == EmberInitialSecurityBitmask.UNKNOWN) {
                 continue;
             }
->>>>>>> 155d4e43
             if ((value & bitmask.getKey()) != 0) {
                 list.add(bitmask);
             }
