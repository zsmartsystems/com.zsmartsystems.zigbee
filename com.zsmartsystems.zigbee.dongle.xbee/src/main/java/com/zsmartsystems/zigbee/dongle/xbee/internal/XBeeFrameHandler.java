/**
 * Copyright (c) 2016-2021 by the respective copyright holders.
 * All rights reserved. This program and the accompanying materials
 * are made available under the terms of the Eclipse Public License v1.0
 * which accompanies this distribution, and is available at
 * http://www.eclipse.org/legal/epl-v10.html
 */
package com.zsmartsystems.zigbee.dongle.xbee.internal;

import java.util.ArrayList;
import java.util.Arrays;
import java.util.List;
import java.util.Queue;
import java.util.concurrent.Callable;
import java.util.concurrent.ConcurrentLinkedQueue;
import java.util.concurrent.ExecutionException;
import java.util.concurrent.ExecutorService;
import java.util.concurrent.Future;
import java.util.concurrent.ScheduledExecutorService;
import java.util.concurrent.ScheduledFuture;
import java.util.concurrent.TimeUnit;
import java.util.concurrent.TimeoutException;
import java.util.concurrent.atomic.AtomicInteger;

import org.slf4j.Logger;
import org.slf4j.LoggerFactory;

import com.zsmartsystems.zigbee.ZigBeeExecutors;
import com.zsmartsystems.zigbee.dongle.xbee.internal.protocol.XBeeCommand;
import com.zsmartsystems.zigbee.dongle.xbee.internal.protocol.XBeeEvent;
import com.zsmartsystems.zigbee.dongle.xbee.internal.protocol.XBeeFrame;
import com.zsmartsystems.zigbee.dongle.xbee.internal.protocol.XBeeResponse;
import com.zsmartsystems.zigbee.transport.ZigBeePort;

/**
 * Frame parser for the XBee API command protocol.
 *
 * @author Chris Jackson
 *
 */
public class XBeeFrameHandler {
    /**
     * The logger.
     */
    private final Logger logger = LoggerFactory.getLogger(XBeeFrameHandler.class);

    /**
     * The queue of {@link XBeeFrame} frames waiting to be sent
     */
    private final Queue<XBeeCommand> sendQueue = new ConcurrentLinkedQueue<XBeeCommand>();

    private ExecutorService executor = ZigBeeExecutors.newCachedThreadPool("XBeeFrameExecutor");

    /**
     * List of listeners waiting for commands to complete
     */
    private final List<XBeeListener> transactionListeners = new ArrayList<XBeeListener>();

    /**
     * List of event listeners
     */
    private final List<XBeeEventListener> eventListeners = new ArrayList<XBeeEventListener>();

    /**
     * The port.
     */
    private ZigBeePort serialPort;

    /**
     * The parser parserThread.
     */
    private Thread parserThread = null;

    /**
     * Object to synchronise access to sentCommand
     */
    private Object commandLock = new Object();

    /**
     * The command that we're currently sending, or null if no command is being transacted
     */
    private XBeeCommand sentCommand = null;

    /**
     * Flag reflecting that parser has been closed and parser parserThread should exit.
     */
    private boolean closeHandler = false;

    /**
     * Scheduler used as a timer to abort any transactions that don't complete in a timely manner
     */
    private ScheduledExecutorService timeoutScheduler;

    /**
     * The future be used for timeouts
     */
    private ScheduledFuture<?> timeoutTimer = null;

    /**
     * Frame ID counter
     */
    private final AtomicInteger frameId = new AtomicInteger();

    /**
     * The maximum number of milliseconds to wait for the response from the stick once the request was sent
     */
    private final int DEFAULT_TRANSACTION_TIMEOUT = 500;

    /**
     * The maximum number of milliseconds to wait for the completion of the transaction after it's queued
     */
    private final int DEFAULT_COMMAND_TIMEOUT = 10000;

    /**
     * The maximum number of milliseconds to wait for the response from the stick once the request was sent
     */
    private int transactionTimeout = DEFAULT_TRANSACTION_TIMEOUT;

    /**
     * The maximum number of milliseconds to wait for the completion of the transaction after it's queued
     */
    private int commandTimeout = DEFAULT_COMMAND_TIMEOUT;

    enum RxStateMachine {
        WAITING,
        RECEIVE_LEN1,
        RECEIVE_LEN2,
        RECEIVE_DATA
    }

    private final int XBEE_FLAG = 0x7E;
    private final int XBEE_ESCAPE = 0x7D;
    private final int XBEE_XOR = 0x20;
    private final int XBEE_XON = 0x11;
    private final int XBEE_XOFF = 0x13;

    private final List<Integer> escapeCodes = Arrays
            .asList(new Integer[] { XBEE_FLAG, XBEE_ESCAPE, XBEE_XON, XBEE_XOFF });

    /**
     * Construct which sets input stream where the packet is read from the and
     * handler which further processes the received packet.
     *
     * @param serialPort the {@link ZigBeePort}
     */
    public void start(final ZigBeePort serialPort) {
        frameId.set(1);

        this.serialPort = serialPort;
        this.timeoutScheduler = ZigBeeExecutors.newSingleThreadScheduledExecutor("XBeeTimer");

        // Clear anything in the receive buffer before we start
        emptyRxBuffer();

        parserThread = new Thread("XBeeFrameHandler") {
            @Override
            public void run() {
                logger.debug("XBeeFrameHandler thread started");
                while (!closeHandler) {
                    try {
                        synchronized (commandLock) {
                            if (sentCommand == null) {
                                sendNextFrame();
                            }
                        }

                        // Get a packet from the serial port
                        int[] responseData = getPacket();
                        if (responseData == null) {
                            synchronized (commandLock) {
                                sentCommand = null;
                            }
                            continue;
                        }

                        StringBuilder builder = new StringBuilder();
                        for (int value : responseData) {
                            builder.append(String.format(" %02X", value));
                        }
                        logger.debug("RX XBEE Data:{}", builder.toString());

                        // Use the Event Factory to get an event
                        XBeeEvent event = XBeeEventFactory.getXBeeFrame(responseData);
                        if (event != null) {
                            notifyEventReceived(event);
                        }

                        // Use the Response Factory to get a response
                        XBeeResponse response = XBeeResponseFactory.getXBeeFrame(responseData);
                        if (response != null && notifyResponseReceived(response)) {
                            synchronized (commandLock) {
                                sentCommand = null;
                            }
                        }
                    } catch (Exception e) {
                        logger.error("XBeeFrameHandler exception", e);
                    }
                }
                logger.debug("XBeeFrameHandler thread exited.");
            }
        };

        parserThread.setDaemon(true);
        parserThread.start();
    }

    /**
     * Reads all input from the receive queue until a timeout occurs.
     * This is used on startup to clear any data from the XBee internal buffers before we start sending packets
     * ourselves.
     */
    private void emptyRxBuffer() {
        logger.debug("XBeeFrameHandler clearing receive buffer.");
        while (true) {
            int val = serialPort.read(100);
            if (val == -1) {
                // Timeout
                break;
            }
        }
        logger.debug("XBeeFrameHandler cleared receive buffer.");
    }

    /**
     * Gets an XBee API packet
     *
     * @return the int array with the packet data
     */
    private int[] getPacket() {
        int[] inputBuffer = new int[180];
        int inputBufferLength = 0;
        RxStateMachine rxState = RxStateMachine.WAITING;
        int length = 0;
        int cnt = 0;
        int checksum = 0;
        boolean escaped = false;

        logger.trace("XBEE: Get Packet");
        while (!closeHandler) {
            int val = serialPort.read();
            if (val == -1) {
                // Timeout
                continue;
            }
            if (inputBufferLength >= inputBuffer.length) {
                // If we overrun the buffer, reset and go to WAITING mode
                inputBufferLength = 0;
                rxState = RxStateMachine.WAITING;
                logger.debug("XBEE RX buffer overrun - resetting!");
            }

            logger.trace("RX XBEE: {}", String.format("%02X %c", val, val));

            if (escaped) {
                escaped = false;
                val = val ^ XBEE_XOR;
            } else if (val == XBEE_ESCAPE) {
                escaped = true;
                continue;
            }

            switch (rxState) {
                case WAITING:
                    if (val == XBEE_FLAG) {
                        rxState = RxStateMachine.RECEIVE_LEN1;
                    }
                    continue;
                case RECEIVE_LEN1:
                    inputBuffer[cnt++] = val;
                    rxState = RxStateMachine.RECEIVE_LEN2;
                    length = val << 8;
                    break;
                case RECEIVE_LEN2:
                    inputBuffer[cnt++] = val;
                    rxState = RxStateMachine.RECEIVE_DATA;
                    length += val + 3;
                    if (length > inputBuffer.length) {
                        // Return null and let the system resync by searching for the next FLAG
                        logger.debug("XBEE RX length too long ({}) - ignoring!", length);
                        return null;
                    }
                    break;
                case RECEIVE_DATA:
                    checksum += val;
                    inputBuffer[cnt++] = val;
                    break;
                default:
                    break;
            }

            if (cnt == length) {
                if ((checksum & 0xff) == 255) {
                    return Arrays.copyOfRange(inputBuffer, 0, length);
                } else {
                    return null;
                }
            }
        }

        return null;
    }

    /**
     * Set the close flag to true.
     */
    public void setClosing() {
        closeHandler = true;
        executor.shutdown();
        timeoutScheduler.shutdown();
    }

    /**
     * Requests parser thread to shutdown.
     */
    public void close() {
        setClosing();
        stopTimer();
        try {
            parserThread.interrupt();
            parserThread.join();
        } catch (InterruptedException e) {
            logger.debug("Interrupted in packet parser thread shutdown join.");
        }
        executor.shutdownNow();
        timeoutScheduler.shutdownNow();
        logger.debug("XBeeFrameHandler closed.");
    }

    /**
     * Checks if parser thread is alive.
     *
     * @return true if parser thread is alive.
     */
    public boolean isAlive() {
        return parserThread != null && parserThread.isAlive();
    }

    private void sendNextFrame() {
        synchronized (commandLock) {
            // Are we already processing a command?
            if (sentCommand != null) {
                logger.trace("TX XBEE Frame outstanding: {}", sentCommand);
                return;
            }

            XBeeCommand nextFrame = sendQueue.poll();
            if (nextFrame == null) {
                logger.trace("XBEE TX: Nothing to send");
                // Nothing to send
                stopTimer();
                return;
            }

            logger.debug("TX XBEE: {}", nextFrame);

            // Remember the command we're processing
            sentCommand = nextFrame;

            final int[] dataBuffer = nextFrame.serialize();
            List<Integer> data = new ArrayList<>(dataBuffer.length * 2);

            data.add(XBEE_FLAG);

            // Send the data
            StringBuilder builder = new StringBuilder();
            for (int sendByte : dataBuffer) {
                builder.append(String.format(" %02X", sendByte));
                if (escapeCodes.contains(sendByte)) {
                    data.add(XBEE_ESCAPE);
                    data.add(sendByte ^ XBEE_XOR);
                } else {
                    data.add(sendByte);
                }
            }
            logger.debug("TX XBEE Data:{}", builder.toString());

            int[] outputBuffer = new int[data.size()];
            for(int i = 0; i < data.size(); ++i) outputBuffer[i] = data.get(i);
            serialPort.write(outputBuffer);
<<<<<<< HEAD
            
=======

>>>>>>> cc29cae2
            // Start the timeout
            startTimer();
        }
    }

    /**
     * Add a XBee command frame to the send queue. The sendQueue is a FIFO queue.
     * This method queues a {@link XBeeCommand} frame without waiting for a response.
     *
     * @param request {@link XBeeFrame}
     */
    private void queueFrame(XBeeCommand request) {
        sendQueue.add(request);

        logger.debug("TX XBEE queue: {}: {}", sendQueue.size(), request);

        sendNextFrame();
    }

    /**
     * Notify any transaction listeners when we receive a response.
     *
     * @param response the {@link XBeeEvent} data received
     * @return true if the response was processed
     */
    private boolean notifyResponseReceived(final XBeeResponse response) {
        boolean processed = false;

        logger.debug("RX XBEE: {}", response.toString());
        synchronized (transactionListeners) {
            for (XBeeListener listener : transactionListeners) {
                try {
                    if (listener.transactionEvent(response)) {
                        processed = true;
                    }
                } catch (Exception e) {
                    logger.debug("Exception processing XBee frame: {}: ", response, e);
                }
            }
        }

        return processed;
    }

    /**
     * Sets the command timeout. This is the number of milliseconds to wait for a response from the stick once the
     * command has been sent.
     *
     * @param commandTimeout the number of milliseconds to wait for a response from the stick once the
     *            command has been sent.
     */
    public void setCommandTimeout(int commandTimeout) {
        this.commandTimeout = commandTimeout;
    }

    /**
     * Sets the transaction timeout. This is the number of milliseconds to wait for a response from the stick once the
     * command has been initially queued.
     *
     * @param transactionTimeout the number of milliseconds to wait for a response from the stick once the
     *            command has been initially queued.
     */
    public void setTransactionTimeout(int transactionTimeout) {
        this.transactionTimeout = transactionTimeout;
    }

    private void addTransactionListener(XBeeListener listener) {
        synchronized (transactionListeners) {
            if (transactionListeners.contains(listener)) {
                return;
            }

            transactionListeners.add(listener);
        }
    }

    private void removeTransactionListener(XBeeListener listener) {
        synchronized (transactionListeners) {
            transactionListeners.remove(listener);
        }
    }

    /**
     * Notify any event listeners when we receive an event.
     *
     * @param event the {@link XBeeEvent} received
     */
    private void notifyEventReceived(final XBeeEvent event) {
        logger.debug("RX XBEE: {}", event.toString());
        synchronized (eventListeners) {
            for (XBeeEventListener listener : eventListeners) {
                try {
                    listener.xbeeEventReceived(event);
                } catch (Exception e) {
                    logger.debug("Exception processing XBee frame: {}: ", event, e);
                }
            }
        }
    }

    public void addEventListener(XBeeEventListener listener) {
        synchronized (eventListeners) {
            if (eventListeners.contains(listener)) {
                return;
            }

            eventListeners.add(listener);
        }
    }

    public void removeEventListener(XBeeEventListener listener) {
        synchronized (eventListeners) {
            eventListeners.remove(listener);
        }
    }

    /**
     * Sends a XBee request to the NCP without waiting for the response.
     *
     * @param command Request {@link XBeeCommand} to send
     * @return response {@link Future} {@link XBeeResponse}
     */
    public Future<XBeeResponse> sendRequestAsync(final XBeeCommand command) {
        class TransactionWaiter implements Callable<XBeeResponse>, XBeeListener {
            private boolean complete = false;
            private XBeeResponse completionResponse = null;

            private int ourFrameId = 0;

            @Override
            public XBeeResponse call() {
                // Register a listener
                addTransactionListener(this);

                synchronized (frameId) {
                    ourFrameId = frameId.getAndIncrement();
                    command.setFrameId(ourFrameId);
                    if (frameId.get() == 256) {
                        frameId.set(1);
                    }
                }

                // Send the transaction
                queueFrame(command);

                // Wait for the transaction to complete
                synchronized (this) {
                    while (!complete) {
                        try {
                            wait();
                        } catch (InterruptedException e) {
                            complete = true;
                        }
                    }
                }

                // Remove the listener
                removeTransactionListener(this);

                return completionResponse;
            }

            @Override
            public boolean transactionEvent(XBeeResponse response) {
                // Check if this response completes our transaction
                if (response.getFrameId() != ourFrameId) {
                    return false;
                }

                synchronized (this) {
                    completionResponse = response;
                    complete = true;
                    notify();
                }

                return true;
            }
        }

        Callable<XBeeResponse> worker = new TransactionWaiter();
        return executor.submit(worker);
    }

    /**
     * Sends a XBee request to the dongle and waits for the response. The response is correlated with the request
     * and the response data is returned as a {@link XBeeEvent}.
     *
     * @param command Request {@link XBeeCommand}
     * @return response {@link XBeeResponse} the response, or null if there was a timeout
     */
    public XBeeResponse sendRequest(final XBeeCommand command) {
        Future<XBeeResponse> future = sendRequestAsync(command);
        try {
            return future.get(transactionTimeout, TimeUnit.MILLISECONDS);
        } catch (InterruptedException | ExecutionException | TimeoutException e) {
            logger.debug("XBee interrupted in sendRequest {}", command);
            synchronized (commandLock) {
                sentCommand = null;
            }

            future.cancel(true);
            return null;
        }
    }

    /**
     * Sends a XBee request to the NCP without waiting for the response.
     *
     * @param command Request {@link XBeeCommand} to send
     * @return response {@link Future} {@link XBeeCommand}
     */
    private Future<XBeeEvent> waitEventAsync(final Class<?> eventClass) {
        class TransactionWaiter implements Callable<XBeeEvent>, XBeeEventListener {
            private boolean complete = false;
            private XBeeEvent receivedEvent = null;

            @Override
            public XBeeEvent call() {
                // Register a listener
                addEventListener(this);

                // Wait for the event
                synchronized (this) {
                    while (!complete) {
                        try {
                            wait();
                        } catch (InterruptedException e) {
                            logger.debug("XBee interrupted in waitEventAsync {}", eventClass);
                        }
                    }
                }

                // Remove the listener
                removeEventListener(this);

                return receivedEvent;
            }

            @Override
            public void xbeeEventReceived(XBeeEvent event) {
                // Check if this response completes our transaction
                if (event.getClass() != eventClass) {
                    return;
                }

                receivedEvent = event;

                synchronized (this) {
                    complete = true;
                    notify();
                }
            }
        }

        Callable<XBeeEvent> worker = new TransactionWaiter();
        return executor.submit(worker);
    }

    /**
     * Wait for the requested {@link XBeeEvent} to occur
     *
     * @param eventClass the {@link XBeeEvent} to wait for
     * @return the {@link XBeeEvent} once received, or null on exception
     */
    public XBeeEvent eventWait(final Class<?> eventClass) {
        Future<XBeeEvent> future = waitEventAsync(eventClass);
        try {
            return future.get(commandTimeout, TimeUnit.MILLISECONDS);
        } catch (InterruptedException | ExecutionException | TimeoutException e) {
            logger.debug("XBee interrupted in eventWait {}", eventClass);
            future.cancel(true);
            return null;
        }
    }

    /**
     * Starts the transaction timeout. This will simply cancel the transaction and send the next frame from the queue if
     * the timer times out. We don't try and retry as this might cause other unwanted issues.
     */
    private void startTimer() {
        stopTimer();
        logger.trace("XBEE Timer: Start");
        timeoutTimer = timeoutScheduler.schedule(new Runnable() {
            @Override
            public void run() {
                timeoutTimer = null;
                logger.debug("XBEE Timer: Timeout");
                synchronized (commandLock) {
                    if (sentCommand != null) {
                        sentCommand = null;
                        sendNextFrame();
                    }
                }
            }
        }, commandTimeout, TimeUnit.MILLISECONDS);
    }

    private void stopTimer() {
        if (timeoutTimer != null) {
            logger.trace("XBEE Timer: Stop");
            timeoutTimer.cancel(false);
            timeoutTimer = null;
        }
    }

    interface XBeeListener {
        boolean transactionEvent(XBeeResponse response);
    }
}<|MERGE_RESOLUTION|>--- conflicted
+++ resolved
@@ -377,11 +377,7 @@
             int[] outputBuffer = new int[data.size()];
             for(int i = 0; i < data.size(); ++i) outputBuffer[i] = data.get(i);
             serialPort.write(outputBuffer);
-<<<<<<< HEAD
-            
-=======
-
->>>>>>> cc29cae2
+
             // Start the timeout
             startTimer();
         }
