--- conflicted
+++ resolved
@@ -17,27 +17,18 @@
 		<dependency>
 			<groupId>com.zsmartsystems.zigbee</groupId>
 			<artifactId>com.zsmartsystems.zigbee</artifactId>
-<<<<<<< HEAD
 			<version>${project.version}</version>
-=======
-			<version>1.4.11-SNAPSHOT</version>
->>>>>>> 754af0c1
 		</dependency>
 
 		<dependency>
 			<groupId>com.zsmartsystems.zigbee</groupId>
 			<artifactId>com.zsmartsystems.zigbee.serial</artifactId>
-<<<<<<< HEAD
 			<version>${project.version}</version>
-=======
-			<version>1.4.11-SNAPSHOT</version>
->>>>>>> 754af0c1
 		</dependency>
 
 		<dependency>
 			<groupId>com.zsmartsystems.zigbee</groupId>
 			<artifactId>com.zsmartsystems.zigbee.dongle.cc2531</artifactId>
-<<<<<<< HEAD
 			<version>${project.version}</version>
 		</dependency>
 
@@ -45,75 +36,47 @@
 			<groupId>com.zsmartsystems.zigbee</groupId>
 			<artifactId>com.zsmartsystems.zigbee.dongle.zstack</artifactId>
 			<version>${project.version}</version>
-=======
-			<version>1.4.11-SNAPSHOT</version>
->>>>>>> 754af0c1
 		</dependency>
 
 		<dependency>
 			<groupId>com.zsmartsystems.zigbee</groupId>
 			<artifactId>com.zsmartsystems.zigbee.dongle.xbee</artifactId>
-<<<<<<< HEAD
 			<version>${project.version}</version>
-=======
-			<version>1.4.11-SNAPSHOT</version>
->>>>>>> 754af0c1
 		</dependency>
 
 		<dependency>
 			<groupId>com.zsmartsystems.zigbee</groupId>
 			<artifactId>com.zsmartsystems.zigbee.dongle.conbee</artifactId>
-<<<<<<< HEAD
 			<version>${project.version}</version>
-=======
-			<version>1.4.11-SNAPSHOT</version>
->>>>>>> 754af0c1
 		</dependency>
 
 		<dependency>
 			<groupId>com.zsmartsystems.zigbee</groupId>
 			<artifactId>com.zsmartsystems.zigbee.dongle.ember</artifactId>
-<<<<<<< HEAD
 			<version>${project.version}</version>
-=======
-			<version>1.4.11-SNAPSHOT</version>
->>>>>>> 754af0c1
 		</dependency>
 
 		<dependency>
 			<groupId>com.zsmartsystems.zigbee</groupId>
 			<artifactId>com.zsmartsystems.zigbee.dongle.telegesis</artifactId>
-<<<<<<< HEAD
 			<version>${project.version}</version>
-=======
-			<version>1.4.11-SNAPSHOT</version>
->>>>>>> 754af0c1
 		</dependency>
 
 		<dependency>
 			<groupId>com.zsmartsystems.zigbee</groupId>
 			<artifactId>com.zsmartsystems.zigbee.console</artifactId>
-<<<<<<< HEAD
 			<version>${project.version}</version>
-=======
-			<version>1.4.11-SNAPSHOT</version>
->>>>>>> 754af0c1
 		</dependency>
 
 		<dependency>
 			<groupId>com.zsmartsystems.zigbee</groupId>
 			<artifactId>com.zsmartsystems.zigbee.console.ember</artifactId>
-<<<<<<< HEAD
 			<version>${project.version}</version>
-=======
-			<version>1.4.11-SNAPSHOT</version>
->>>>>>> 754af0c1
 		</dependency>
 
 		<dependency>
 			<groupId>com.zsmartsystems.zigbee</groupId>
 			<artifactId>com.zsmartsystems.zigbee.console.telegesis</artifactId>
-<<<<<<< HEAD
 			<version>${project.version}</version>
 		</dependency>
 
@@ -121,9 +84,6 @@
 			<groupId>com.zsmartsystems.zigbee</groupId>
 			<artifactId>com.zsmartsystems.zigbee.console.zstack</artifactId>
 			<version>${project.version}</version>
-=======
-			<version>1.4.11-SNAPSHOT</version>
->>>>>>> 754af0c1
 		</dependency>
 
 		<dependency>
