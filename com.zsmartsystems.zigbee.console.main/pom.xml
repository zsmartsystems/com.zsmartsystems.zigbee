--- conflicted
+++ resolved
@@ -17,27 +17,18 @@
 		<dependency>
 			<groupId>com.zsmartsystems.zigbee</groupId>
 			<artifactId>com.zsmartsystems.zigbee</artifactId>
-<<<<<<< HEAD
 			<version>${project.version}</version>
-=======
-			<version>1.4.10-SNAPSHOT</version>
->>>>>>> 89b75409
 		</dependency>
 
 		<dependency>
 			<groupId>com.zsmartsystems.zigbee</groupId>
 			<artifactId>com.zsmartsystems.zigbee.serial</artifactId>
-<<<<<<< HEAD
 			<version>${project.version}</version>
-=======
-			<version>1.4.10-SNAPSHOT</version>
->>>>>>> 89b75409
 		</dependency>
 
 		<dependency>
 			<groupId>com.zsmartsystems.zigbee</groupId>
 			<artifactId>com.zsmartsystems.zigbee.dongle.cc2531</artifactId>
-<<<<<<< HEAD
 			<version>${project.version}</version>
 		</dependency>
 
@@ -45,75 +36,47 @@
 			<groupId>com.zsmartsystems.zigbee</groupId>
 			<artifactId>com.zsmartsystems.zigbee.dongle.zstack</artifactId>
 			<version>${project.version}</version>
-=======
-			<version>1.4.10-SNAPSHOT</version>
->>>>>>> 89b75409
 		</dependency>
 
 		<dependency>
 			<groupId>com.zsmartsystems.zigbee</groupId>
 			<artifactId>com.zsmartsystems.zigbee.dongle.xbee</artifactId>
-<<<<<<< HEAD
 			<version>${project.version}</version>
-=======
-			<version>1.4.10-SNAPSHOT</version>
->>>>>>> 89b75409
 		</dependency>
 
 		<dependency>
 			<groupId>com.zsmartsystems.zigbee</groupId>
 			<artifactId>com.zsmartsystems.zigbee.dongle.conbee</artifactId>
-<<<<<<< HEAD
 			<version>${project.version}</version>
-=======
-			<version>1.4.10-SNAPSHOT</version>
->>>>>>> 89b75409
 		</dependency>
 
 		<dependency>
 			<groupId>com.zsmartsystems.zigbee</groupId>
 			<artifactId>com.zsmartsystems.zigbee.dongle.ember</artifactId>
-<<<<<<< HEAD
 			<version>${project.version}</version>
-=======
-			<version>1.4.10-SNAPSHOT</version>
->>>>>>> 89b75409
 		</dependency>
 
 		<dependency>
 			<groupId>com.zsmartsystems.zigbee</groupId>
 			<artifactId>com.zsmartsystems.zigbee.dongle.telegesis</artifactId>
-<<<<<<< HEAD
 			<version>${project.version}</version>
-=======
-			<version>1.4.10-SNAPSHOT</version>
->>>>>>> 89b75409
 		</dependency>
 
 		<dependency>
 			<groupId>com.zsmartsystems.zigbee</groupId>
 			<artifactId>com.zsmartsystems.zigbee.console</artifactId>
-<<<<<<< HEAD
 			<version>${project.version}</version>
-=======
-			<version>1.4.10-SNAPSHOT</version>
->>>>>>> 89b75409
 		</dependency>
 
 		<dependency>
 			<groupId>com.zsmartsystems.zigbee</groupId>
 			<artifactId>com.zsmartsystems.zigbee.console.ember</artifactId>
-<<<<<<< HEAD
 			<version>${project.version}</version>
-=======
-			<version>1.4.10-SNAPSHOT</version>
->>>>>>> 89b75409
 		</dependency>
 
 		<dependency>
 			<groupId>com.zsmartsystems.zigbee</groupId>
 			<artifactId>com.zsmartsystems.zigbee.console.telegesis</artifactId>
-<<<<<<< HEAD
 			<version>${project.version}</version>
 		</dependency>
 
@@ -133,9 +96,6 @@
 			<groupId>commons-io</groupId>
 			<artifactId>commons-io</artifactId>
 			<version>2.4</version>
-=======
-			<version>1.4.10-SNAPSHOT</version>
->>>>>>> 89b75409
 		</dependency>
 
 		<dependency>
