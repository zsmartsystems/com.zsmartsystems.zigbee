--- conflicted
+++ resolved
@@ -1,11 +1,11 @@
 package com.zsmartsystems.zigbee.console;
 
+import org.apache.commons.lang.StringUtils;
 import org.apache.log4j.xml.DOMConfigurator;
 import org.bouncycastle.util.encoders.Hex;
 import org.slf4j.LoggerFactory;
 
 import com.zsmartsystems.zigbee.ZigBeeNetworkManager;
-import com.zsmartsystems.zigbee.ZigBeeNetworkStateSerializer;
 import com.zsmartsystems.zigbee.ZigBeePort;
 import com.zsmartsystems.zigbee.ZigBeeTransportTransmit;
 import com.zsmartsystems.zigbee.dongle.cc2531.ZigBeeDongleTiCc2531;
@@ -49,10 +49,7 @@
         final int serialBaud;
         final int channel;
         final int pan;
-<<<<<<< HEAD
-=======
         final long extendedPan;
->>>>>>> 155d4e43
         final int[] networkKey;
         boolean resetNetwork;
         try {
@@ -63,20 +60,12 @@
             pan = parseDecimalOrHexInt(args[4]);
             extendedPan = parseDecimalOrHexInt(args[5]);
 
-<<<<<<< HEAD
-            if (args[5].equals("00000000000000000000000000000000")) {
-=======
             if (args[6].equals("00000000000000000000000000000000")) {
->>>>>>> 155d4e43
                 logger.info("ZigBee network key left as default according to command argument.");
                 networkKey = null;
             } else {
                 logger.info("ZigBee network key defined by command argument.");
-<<<<<<< HEAD
-                byte[] key = Hex.decode(args[5]);
-=======
                 byte[] key = Hex.decode(args[6]);
->>>>>>> 155d4e43
                 networkKey = new int[16];
                 int cnt = 0;
                 for (byte value : key) {
@@ -128,15 +117,6 @@
         System.out.println("Extended PAN ID = " + String.format("%08X", networkManager.getZigBeeExtendedPanId()));
         System.out.println("Channel         = " + networkManager.getZigBeeChannel());
 
-<<<<<<< HEAD
-        if (networkManager.getZigBeePanId() != pan) {
-            resetNetwork = true;
-        }
-        if (resetNetwork == true) {
-            System.out.println("*** Resetting network");
-            networkManager.setZigBeeChannel(channel);
-            networkManager.setZigBeePanId(pan);
-=======
         // if (networkManager.getZigBeeChannel() != channel) {
         // resetNetwork = true;
         // }
@@ -155,18 +135,10 @@
             networkManager.setZigBeeChannel(channel);
             networkManager.setZigBeePanId(pan);
             networkManager.setZigBeeExtendedPanId(extendedPan);
->>>>>>> 155d4e43
             if (networkKey != null) {
                 networkManager.setZigBeeSecurityKey(networkKey);
             }
         }
-<<<<<<< HEAD
-
-        System.out.println("PAN ID          = " + networkManager.getZigBeePanId());
-        System.out.println("Extended PAN ID = " + String.format("%08X", networkManager.getZigBeeExtendedPanId()));
-        System.out.println("Channel         = " + networkManager.getZigBeeChannel());
-=======
->>>>>>> 155d4e43
 
         console.start();
     }
