package com.zsmartsystems.zigbee.autocode;

import java.io.File;
import java.io.FileNotFoundException;
import java.io.FileOutputStream;
import java.io.IOException;
import java.io.PrintWriter;
import java.util.ArrayList;
import java.util.Collections;
import java.util.HashSet;
import java.util.LinkedList;
import java.util.List;
import java.util.Map;
import java.util.Set;
import java.util.TreeMap;
import java.util.regex.Matcher;
import java.util.regex.Pattern;

import org.apache.commons.io.FileUtils;

import com.zsmartsystems.zigbee.autocode.zcl.Attribute;
import com.zsmartsystems.zigbee.autocode.zcl.Cluster;
import com.zsmartsystems.zigbee.autocode.zcl.Command;
import com.zsmartsystems.zigbee.autocode.zcl.Context;
import com.zsmartsystems.zigbee.autocode.zcl.DataType;
import com.zsmartsystems.zigbee.autocode.zcl.Field;
import com.zsmartsystems.zigbee.autocode.zcl.Profile;
import com.zsmartsystems.zigbee.autocode.zcl.ZclDataType;
import com.zsmartsystems.zigbee.autocode.zcl.ZclDataType.DataTypeMap;

/**
 * Code generator for generating ZigBee cluster library command protocol.
 *
 * @author Tommi S.E. Laukkanen
 * @author Chris Jackson
 */
public class ZclProtocolCodeGenerator {
    // The following are offsets to the root package
    static String packageZcl = ".zcl";
    static String packageZclField = packageZcl + ".field";
    static String packageZclCluster = packageZcl + ".clusters";
    static String packageZclProtocol = packageZcl + ".protocol";
    static String packageZclProtocolCommand = packageZclCluster;

    static String packageZdp = ".zdo";
    static String packageZdpField = packageZdp + ".field";
    static String packageZdpCommand = packageZdp + ".command";
    static String packageZdpTransaction = packageZdp + ".transaction";
    static String packageZdpDescriptors = packageZdpField;

    /**
     * The main method for running the code generator.
     *
     * @param args
     *            the command line arguments
     */
    public static void main(final String[] args) {
        final String definitionFilePathZcl;
        final String definitionFilePathZdp;
        final String definitionFilePathOta;
        // if (args.length != 0) {
        // definitionFilePathZcl = args[0];
        // } else {
        definitionFilePathZcl = "./src/main/resources/zcl_definition.md";
        definitionFilePathZdp = "./src/main/resources/zdp_definition.md";
        definitionFilePathOta = "./src/main/resources/ota_definition.md";
        // }

        final String sourceRootPath;
        if (args.length != 0) {
            sourceRootPath = args[0];
        } else {
            sourceRootPath = "../com.zsmartsystems.zigbee/src/main/java/";
        }

        final File sourceRootFile = new File(sourceRootPath);
        if (!sourceRootFile.exists()) {
            System.out.println("Source root path does not exist: " + sourceRootFile);
            return;
        }
        if (!sourceRootFile.isDirectory()) {
            System.out.println("Source root path is not directory: " + sourceRootFile);
            return;
        }

        final String packageRoot;
        if (args.length != 0) {
            packageRoot = args[0];
        } else {
            packageRoot = "com.zsmartsystems.zigbee";
        }

        final Context contextZcl = new Context();
        final File definitionFileZcl = new File(definitionFilePathZcl);
        final File definitionFileOta = new File(definitionFilePathOta);
        if (!(definitionFileZcl.exists() && definitionFileOta.exists())) {
            System.out.println("Definition file does not exist: " + definitionFilePathZcl);
        } else {
            try {
                contextZcl.lines = new ArrayList<String>(FileUtils.readLines(definitionFileZcl, "UTF-8"));
                contextZcl.lines.addAll(new ArrayList<String>(FileUtils.readLines(definitionFileOta, "UTF-8")));
                generateZclCode(contextZcl, sourceRootFile, packageRoot);
            } catch (final IOException e) {
                System.out.println(
                        "Reading lines from Zcl definition file failed: " + definitionFileZcl.getAbsolutePath());
                e.printStackTrace();
            }
        }

        final Context contextZdp = new Context();
        final File definitionFileZdp = new File(definitionFilePathZdp);
        if (!definitionFileZdp.exists()) {
            System.out.println("Definition file does not exist: " + definitionFilePathZdp);
        } else {
            try {
                contextZdp.lines = new ArrayList<String>(FileUtils.readLines(definitionFileZdp, "UTF-8"));
                generateZdpCode(contextZdp, sourceRootFile, packageRoot);
            } catch (final IOException e) {
                System.out.println(
                        "Reading lines from Zdp definition file failed: " + definitionFileZdp.getAbsolutePath());
                e.printStackTrace();
                return;
            }
        }

        final String packagePath = getPackagePath(sourceRootFile, packageRoot);
        final File packageFile = getPackageFile(packagePath);

        try {
            final LinkedList<DataType> dataTypes = new LinkedList<DataType>(contextZcl.dataTypes.values());

            // Add any types that are not defined in the autogenerated code
            final DataType dataType = new DataType();
            dataType.dataTypeName = "EXTENDED_PANID";
            dataType.dataTypeType = "EXTENDED_PANID";

            dataType.dataTypeClass = ZclDataType.getDataTypeMapping().get("EXTENDED_PANID").dataClass;
            dataTypes.add(dataType);

            boolean addIt;
            for (DataType newType : contextZdp.dataTypes.values()) {
                addIt = true;
                for (DataType checkType : dataTypes) {
                    if (checkType.dataTypeType.equals(newType.dataTypeType)) {
                        addIt = false;
                    }
                }
                if (addIt) {
                    dataTypes.add(newType);
                }
            }

            generateZclDataTypeEnumeration(dataTypes, packageRoot, packageFile);
        } catch (final IOException e) {
            System.out.println("Failed to generate data types enumeration.");
            e.printStackTrace();
            return;
        }
    }

    public static void generateZclCode(final Context context, final File sourceRootPath, final String packageRoot) {
        ZclProtocolDefinitionParser.parseProfiles(context);

        final String packagePath = getPackagePath(sourceRootPath, packageRoot);
        final File packageFile = getPackageFile(packagePath);

        try {
            final LinkedList<DataType> dataTypes = new LinkedList<DataType>(context.dataTypes.values());
            dataTypes.addAll(context.dataTypes.values());

            generateZclDataTypeEnumeration(dataTypes, packageRoot, packageFile);
        } catch (final IOException e) {
            System.out.println("Failed to generate data types enumeration.");
            e.printStackTrace();
            return;
        }

        try {
            generateZclProfileTypeEnumeration(context, packageRoot, packageFile);
        } catch (final IOException e) {
            System.out.println("Failed to generate profile enumeration.");
            e.printStackTrace();
            return;
        }

        try {
            generateZclClusterTypeEnumeration(context, packageRoot, packageFile);
        } catch (final IOException e) {
            System.out.println("Failed to generate cluster enumeration.");
            e.printStackTrace();
            return;
        }

        try {
            // generateZclCommandTypeEnumerationXXXXX(context, packageRoot, packageFile);
            generateZclCommandTypeEnumeration(context, packageRoot, packageFile);
        } catch (final IOException e) {
            System.out.println("Failed to generate command enumeration.");
            e.printStackTrace();
            return;
        }

        // try {
        // generateZclAttributeTypeEnumeration(context, packageRoot, packageFile);
        // } catch (final IOException e) {
        // System.out.println("Failed to generate attribute enumeration.");
        // e.printStackTrace();
        // return;
        // }

        // try {
        // generateZclFieldTypeEnumeration(context, packageRoot, packageFile);
        // } catch (final IOException e) {
        // System.out.println("Failed to generate field enumeration.");
        // e.printStackTrace();
        // return;
        // }

        try {
            generateFieldEnumeration(context, packageRoot, sourceRootPath);
        } catch (final IOException e) {
            System.out.println("Failed to generate field enum classes.");
            e.printStackTrace();
            return;
        }

        try {
            generateZclCommandClasses(context, packageRoot, sourceRootPath);
        } catch (final IOException e) {
            System.out.println("Failed to generate profile message classes.");
            e.printStackTrace();
            return;
        }

        try {
            generateZclClusterClasses(context, packageRoot, sourceRootPath);
        } catch (final IOException e) {
            System.out.println("Failed to generate cluster classes.");
            e.printStackTrace();
            return;
        }
    }

    public static void generateZdpCode(final Context context, final File sourceRootPath, final String packageRoot) {
        ZclProtocolDefinitionParser.parseProfiles(context);

        final File packageFile = getPackageFile(packageRoot);

        try {
            generateZdpCommandClasses(context, packageRoot, sourceRootPath);
        } catch (final IOException e) {
            System.out.println("Failed to generate profile message classes.");
            e.printStackTrace();
            return;
        }

        try {
            generateZdoCommandTypeEnumeration(context, packageRoot, sourceRootPath);
        } catch (final IOException e) {
            System.out.println("Failed to generate command enumeration.");
            e.printStackTrace();
            return;
        }

        // try {
        // generateZdpCommandTransactions(context, packageRoot, sourceRootPath);
        // } catch (final IOException e) {
        // System.out.println("Failed to generate profile message classes.");
        // e.printStackTrace();
        // return;
        // }
    }

<<<<<<< HEAD
    private static void outputClassJavaDoc(final PrintWriter out, String info) {
        out.println("/**");
        out.println(info);
=======
    private static void outputClassJavaDoc(final PrintWriter out, String description) {
        out.println("/**");
        out.println(" * " + description);
>>>>>>> 78e303e3
        out.println(" * <p>");
        out.println(" * Code is auto-generated. Modifications may be overwritten!");
        out.println(" *");
        out.println(" * @author Chris Jackson");
        out.println(" */");
    }

    private static File getPackageFile(String packagePath) {
        final File packageFile = new File(packagePath);
        if (!packageFile.exists()) {
            packageFile.mkdirs();
        }
        return packageFile;
    }

    private static String getPackagePath(File sourceRootPath, String packageRoot) {
        return sourceRootPath.getAbsolutePath() + File.separator + packageRoot.replace(".", File.separator);
    }

    private static void generateZclDataTypeEnumeration(LinkedList<DataType> dataTypes, final String packageRootPrefix,
            File sourceRootPath) throws IOException {
        final String className = "ZclDataType";

        final String packageRoot = packageRootPrefix + packageZclProtocol;
        final String packagePath = getPackagePath(sourceRootPath, packageZclProtocol);
        final File packageFile = getPackageFile(packagePath);

        final PrintWriter out = getClassOut(packageFile, className);

        out.println("/**");
        out.println(" * Copyright (c) 2016-2017 by the respective copyright holders.");
        out.println(" * All rights reserved. This program and the accompanying materials");
        out.println(" * are made available under the terms of the Eclipse Public License v1.0");
        out.println(" * which accompanies this distribution, and is available at");
        out.println(" * http://www.eclipse.org/legal/epl-v10.html");
        out.println(" */");

        out.println("package " + packageRoot + ";");

        out.println();
        out.println("import java.util.Calendar;");
        out.println("import java.util.HashMap;");
        out.println("import java.util.Map;");
        out.println("import " + packageRootPrefix + packageZclField + ".*;");
        out.println("import " + packageRootPrefix + packageZcl + ".ZclStatus;");
        out.println("import " + packageRootPrefix + packageZdp + ".ZdoStatus;");
        out.println("import " + packageRootPrefix + packageZdpDescriptors + ".*;");
        out.println("import " + packageRootPrefix + "." + "IeeeAddress" + ";");
        out.println("import " + packageRootPrefix + "." + "ExtendedPanId" + ";");
        out.println();
<<<<<<< HEAD
        outputClassJavaDoc(out, " * Defines the ZigBee data types used in the library");
=======
        outputClassJavaDoc(out, "Enumeration of the ZCL data types");
>>>>>>> 78e303e3
        out.println("public enum " + className + " {");

        DataType newDataType = new DataType();

        newDataType = new DataType();
        newDataType.dataTypeName = "Unsigned 8 bit Integer Array";
        newDataType.dataTypeType = "UNSIGNED_8_BIT_INTEGER_ARRAY";
        newDataType.dataTypeClass = ZclDataType.getDataTypeMapping().get("UNSIGNED_8_BIT_INTEGER_ARRAY").dataClass;
        dataTypes.add(newDataType);

        newDataType = new DataType();
        newDataType.dataTypeName = "ZigBee Data Type";
        newDataType.dataTypeType = "ZIGBEE_DATA_TYPE";
        newDataType.dataTypeClass = ZclDataType.getDataTypeMapping().get("ZIGBEE_DATA_TYPE").dataClass;
        dataTypes.add(newDataType);

        // final LinkedList<DataType> dataTypes = new LinkedList<DataType>(context.dataTypes.values());
        for (final DataType dataType : dataTypes) {
            DataTypeMap zclDataType = ZclDataType.getDataTypeMapping().get(dataType.dataTypeType);
            final String dataTypeClass;
            if (dataType.dataTypeClass.contains("<")) {
                dataTypeClass = dataType.dataTypeClass.substring(dataType.dataTypeClass.indexOf("<") + 1,
                        dataType.dataTypeClass.indexOf(">"));
            } else {
                dataTypeClass = dataType.dataTypeClass;
            }
            out.print("    " + dataType.dataTypeType + "(\"" + dataType.dataTypeName + "\", " + dataTypeClass + ".class"
                    + ", " + String.format("0x%02X", zclDataType.id) + ", " + zclDataType.analogue + ")");
            out.println(dataTypes.getLast().equals(dataType) ? ';' : ',');
        }

        out.println();
        out.println("    private final String label;");
        out.println("    private final Class<?> dataClass;");
        out.println("    private final int id;");
        out.println("    private final boolean analogue;");
        out.println("    private static Map<Integer, " + className + "> codeTypeMapping;");
        out.println();
        out.println("    " + className
                + "(final String label, final Class<?> dataClass, final int id, final boolean analogue) {");
        out.println("        this.label = label;");
        out.println("        this.dataClass = dataClass;");
        out.println("        this.id = id;");
        out.println("        this.analogue = analogue;");
        out.println("    }");
        out.println();

        out.println("    private static void initMapping() {");
        out.println("        codeTypeMapping = new HashMap<Integer, " + className + ">();");
        out.println("        for (" + className + " s : values()) {");
        out.println("            codeTypeMapping.put(s.id, s);");
        out.println("        }");
        out.println("    }");

        out.println("    public static " + className + " getType(int id) {");
        out.println("        if (codeTypeMapping == null) {");
        out.println("            initMapping();");
        out.println("        }");

        out.println("        return codeTypeMapping.get(id);");
        out.println("    }");

        out.println();
        out.println("    public String getLabel() {");
        out.println("        return label;");
        out.println("    }");
        out.println();
        out.println("    public Class<?> getDataClass() {");
        out.println("        return dataClass;");
        out.println("    }");
        out.println();
        out.println("    public int getId() {");
        out.println("        return id;");
        out.println("    }");
        out.println();
        out.println("    public boolean isAnalog() {");
        out.println("        return analogue;");
        out.println("    }");
        out.println("}");

        out.flush();
        out.close();
    }

    private static void generateZclProfileTypeEnumeration(Context context, String packageRootPrefix,
            File sourceRootPath) throws IOException {
        final String className = "ZclProfileType";

        final String packageRoot = packageRootPrefix + packageZclProtocol;
        final String packagePath = getPackagePath(sourceRootPath, packageZclProtocol);
        final File packageFile = getPackageFile(packagePath);

        final PrintWriter out = getClassOut(packageFile, className);

        out.println("/**");
        out.println(" * Copyright (c) 2016-2017 by the respective copyright holders.");
        out.println(" * All rights reserved. This program and the accompanying materials");
        out.println(" * are made available under the terms of the Eclipse Public License v1.0");
        out.println(" * which accompanies this distribution, and is available at");
        out.println(" * http://www.eclipse.org/legal/epl-v10.html");
        out.println(" */");

        out.println("package " + packageRoot + ";");
        out.println();
<<<<<<< HEAD
        outputClassJavaDoc(out, " * Defines the ZigBee profiles");
=======
        outputClassJavaDoc(out, "Enumeration of ZigBee profile types");
>>>>>>> 78e303e3
        out.println("public enum " + className + " {");

        final LinkedList<Profile> profiles = new LinkedList<Profile>(context.profiles.values());
        for (final Profile profile : profiles) {
            out.print("    " + profile.profileType + "(" + profile.profileId + ", \"" + profile.profileName + "\")");
            out.println(profiles.getLast().equals(profile) ? ';' : ',');
        }

        out.println();
        out.println("    private final int id;");
        out.println("    private final String label;");
        out.println();
        out.println("    " + className + "(final int id, final String label) {");
        out.println("        this.id = id;");
        out.println("        this.label = label;");
        out.println("    }");
        out.println();
        out.println("    public int getId() { return id; }");
        out.println("    public String getLabel() { return label; }");
        out.println("    public String toString() { return label; }");
        out.println();
        out.println("}");

        out.flush();
        out.close();
    }

    private static void generateZclClusterTypeEnumeration(Context context, String packageRootPrefix,
            File sourceRootPath) throws IOException {
        final String className = "ZclClusterType";

        final String packageRoot = packageRootPrefix + packageZclProtocol;
        final String packagePath = getPackagePath(sourceRootPath, packageZclProtocol);
        final File packageFile = getPackageFile(packagePath);

        final PrintWriter out = getClassOut(packageFile, className);

        out.println("/**");
        out.println(" * Copyright (c) 2016-2017 by the respective copyright holders.");
        out.println(" * All rights reserved. This program and the accompanying materials");
        out.println(" * are made available under the terms of the Eclipse Public License v1.0");
        out.println(" * which accompanies this distribution, and is available at");
        out.println(" * http://www.eclipse.org/legal/epl-v10.html");
        out.println(" */");

        out.println("package " + packageRoot + ";");
        out.println();
        out.println("import " + packageRootPrefix + packageZcl + ".ZclCluster;");
        out.println("import " + packageRootPrefix + packageZclCluster + ".*;");
        out.println();
        out.println("import java.util.HashMap;");
        out.println("import java.util.Map;");

        out.println();
<<<<<<< HEAD
        outputClassJavaDoc(out, " * Defines the ZigBee Clusters");
=======
        outputClassJavaDoc(out, "Enumeration of ZigBee Clusters");
>>>>>>> 78e303e3
        out.println("public enum " + className + " {");

        final LinkedList<Profile> profiles = new LinkedList<Profile>(context.profiles.values());
        for (final Profile profile : profiles) {
            final LinkedList<Cluster> clusters = new LinkedList<Cluster>(profile.clusters.values());
            for (final Cluster cluster : clusters) {
                out.print("    " + cluster.clusterType + "(" + String.format("0x%04X", cluster.clusterId)
                        + ", ZclProfileType." + profile.profileType + ", Zcl" + cluster.nameUpperCamelCase
                        + "Cluster.class, \"" + cluster.clusterName + "\")");
                out.println(clusters.getLast().equals(cluster) ? ';' : ',');
            }
        }

        out.println();
        out.println(
                "    private static final Map<Integer, ZclClusterType> idValueMap = new HashMap<Integer, ZclClusterType>();");
        out.println();
        out.println("    private final int id;");
        out.println("    private final ZclProfileType profileType;");
        out.println("    private final String label;");
        out.println("    private final Class<? extends ZclCluster> clusterClass;");
        out.println();
        out.println("    " + className
                + "(final int id, final ZclProfileType profileType, final Class<? extends ZclCluster>clusterClass, final String label) {");
        out.println("        this.id = id;");
        out.println("        this.profileType = profileType;");
        out.println("        this.clusterClass = clusterClass;");
        out.println("        this.label = label;");
        out.println("    }");
        out.println();
        out.println("    static {");
        out.println("        for (final ZclClusterType value : values()) {");
        out.println("            idValueMap.put(value.id, value);");
        out.println("        }");
        out.println("    }");
        out.println();
        out.println("    public int getId() {");
        out.println("        return id;");
        out.println("    }");
        out.println();
        out.println("    public ZclProfileType getProfileType() {");
        out.println("        return profileType;");
        out.println("    }");
        out.println();
        out.println("    public String getLabel() {");
        out.println("        return label;");
        out.println("    }");
        out.println();
        // out.println(" public String toString() {");
        // out.println(" return label;");
        // out.println(" }");
        // out.println();
        out.println("    public Class<? extends ZclCluster> getClusterClass() {");
        out.println("        return clusterClass;");
        out.println("    }");
        out.println();
        out.println("    public static ZclClusterType getValueById(final int id) {");
        out.println("        return idValueMap.get(id);");
        out.println("    }");
        out.println();
        out.println("}");

        out.flush();
        out.close();
    }

    private static void generateZclCommandTypeEnumerationXXXXX(Context context, String packageRootPrefix,
            File sourceRootPath) throws IOException {

        final String className = "ZclCommandTypeXXX";

        final String packageRoot = packageRootPrefix + packageZclProtocol;
        final String packagePath = getPackagePath(sourceRootPath, packageZclProtocol);
        final File packageFile = getPackageFile(packagePath);

        final PrintWriter out = getClassOut(packageFile, className);

        out.println("package " + packageRoot + ";");
        out.println();
<<<<<<< HEAD
        outputClassJavaDoc(out, " * Def NOT USED");
=======
        outputClassJavaDoc(out, "Enumeration of ZCL commands");
>>>>>>> 78e303e3
        out.println("public enum " + className + " {");

        final LinkedList<String> valueRows = new LinkedList<String>();
        final LinkedList<Profile> profiles = new LinkedList<Profile>(context.profiles.values());
        for (final Profile profile : profiles) {
            final LinkedList<Cluster> clusters = new LinkedList<Cluster>(profile.clusters.values());
            for (final Cluster cluster : clusters) {
                {
                    final LinkedList<Command> commands = new LinkedList<Command>(cluster.received.values());
                    for (final Command command : commands) {
                        final boolean generic = cluster.clusterId == 65535;
                        valueRows.add("    " + command.commandType + "(" + command.commandId + ", ZclClusterType."
                                + cluster.clusterType + ", \"" + command.commandLabel + "\", true, " + generic + ")");
                    }
                }
                {
                    final LinkedList<Command> commands = new LinkedList<Command>(cluster.generated.values());
                    for (final Command command : commands) {
                        final boolean generic = cluster.clusterId == 65535;
                        valueRows.add("    " + command.commandType + "(" + command.commandId + ", ZclClusterType."
                                + cluster.clusterType + ", \"" + command.commandLabel + "\", false, " + generic + ")");
                    }
                }
            }
        }

        for (final String valueRow : valueRows) {
            out.print(valueRow);
            out.println(valueRows.getLast().equals(valueRow) ? ';' : ',');
        }

        out.println();
        out.println("    private final int id;");
        out.println("    private final ZclClusterType clusterType;");
        out.println("    private final String label;");
        out.println("    private final boolean received;");
        out.println("    private final boolean generic;");
        out.println();
        out.println("    " + className
                + "(final int id, final ZclClusterType clusterType, final String label, final boolean received, final boolean generic) {");
        out.println("        this.id = id;");
        out.println("        this.clusterType = clusterType;");
        out.println("        this.label = label;");
        out.println("        this.received = received;");
        out.println("        this.generic = generic;");
        out.println("    }");
        out.println();
        out.println("    public int getId() { return id; }");
        out.println("    public ZclClusterType getClusterType() { return clusterType; }");
        out.println("    public String getLabel() { return label; }");
        out.println("    public boolean isReceived() { return received; }");
        out.println("    public boolean isGeneric() { return generic; }");
        out.println("    public String toString() { return label; }");
        out.println("}");

        out.flush();
        out.close();
    }

    private static void generateZclAttributeTypeEnumeration(Context context, String packageRootPrefix,
            File sourceRootPath) throws IOException {

        final String className = "ZclAttributeType";

        final String packageRoot = packageRootPrefix + packageZclProtocol;
        final String packagePath = getPackagePath(sourceRootPath, packageZclProtocol);
        final File packageFile = getPackageFile(packagePath);

        final PrintWriter out = getClassOut(packageFile, className);

        out.println("/**");
        out.println(" * Copyright (c) 2016-2017 by the respective copyright holders.");
        out.println(" * All rights reserved. This program and the accompanying materials");
        out.println(" * are made available under the terms of the Eclipse Public License v1.0");
        out.println(" * which accompanies this distribution, and is available at");
        out.println(" * http://www.eclipse.org/legal/epl-v10.html");
        out.println(" */");

        out.println("package " + packageRoot + ";");
        out.println();
<<<<<<< HEAD
        outputClassJavaDoc(out, " * Defines the ZigBee attribute types");
=======
        outputClassJavaDoc(out, "Enumeration of ZigBee attributes");
>>>>>>> 78e303e3
        out.println("public enum " + className + " {");

        boolean first = true;
        final LinkedList<Profile> profiles = new LinkedList<Profile>(context.profiles.values());
        for (final Profile profile : profiles) {
            final LinkedList<Cluster> clusters = new LinkedList<Cluster>(profile.clusters.values());

            for (final Cluster cluster : clusters) {
                for (final Attribute attribute : cluster.attributes.values()) {
                    if (first == false) {
                        out.println(",");
                    }
                    first = false;
                    out.print("    " + attribute.enumName + "(0x" + String.format("%04X", cluster.clusterId) + ", 0x"
                            + String.format("%04X", attribute.attributeId) + ", ZclDataType." + attribute.dataType
                            + ")");
                }
            }
        }
        out.println(";");

        out.println();
        out.println("    private final int clusterId;");
        out.println("    private final int attributeId;");
        out.println("    private final ZclAttributeType attributeType;");
        out.println("    private final String label;");
        out.println("    private final boolean received;");
        out.println("    private final boolean generic;");
        out.println();
        out.println("    " + className + "(final int clusterId, final int attributeId, final ZclDataType dataType) {");
        out.println("        this.id = id;");
        out.println("        this.attributeType = attributeType;");
        out.println("        this.label = label;");
        out.println("        this.received = received;");
        out.println("        this.generic = generic;");
        out.println("    }");
        out.println();
        out.println("    public int getId() { return id; }");
        out.println("    public ZclAttributeType getAttributeType() { return attributeType; }");
        out.println("    public String getLabel() { return label; }");
        out.println("    public boolean isReceived() { return received; }");
        out.println("    public boolean isGeneric() { return generic; }");
        out.println("    public String toString() { return label; }");
        out.println("}");

        out.flush();
        out.close();
    }

    private static void generateZclFieldTypeEnumeration(Context context, String packageRootPrefix, File sourceRootPath)
            throws IOException {
        final String className = "ZclFieldType";

        final String packageRoot = packageRootPrefix + packageZclProtocol;
        final String packagePath = getPackagePath(sourceRootPath, packageZclProtocol);
        final File packageFile = getPackageFile(packagePath);

        final PrintWriter out = getClassOut(packageFile, className);

        out.println("/**");
        out.println(" * Copyright (c) 2016-2017 by the respective copyright holders.");
        out.println(" * All rights reserved. This program and the accompanying materials");
        out.println(" * are made available under the terms of the Eclipse Public License v1.0");
        out.println(" * which accompanies this distribution, and is available at");
        out.println(" * http://www.eclipse.org/legal/epl-v10.html");
        out.println(" */");

        out.println("package " + packageRoot + ";");
        out.println();
<<<<<<< HEAD
        outputClassJavaDoc(out, " * Defines the ZigBee field types used in the library");
=======
        outputClassJavaDoc(out, "Enumeration of ZCL fields");
>>>>>>> 78e303e3
        out.println("public enum " + className + " {");

        final LinkedList<String> valueRows = new LinkedList<String>();
        final LinkedList<Profile> profiles = new LinkedList<Profile>(context.profiles.values());
        for (final Profile profile : profiles) {
            final LinkedList<Cluster> clusters = new LinkedList<Cluster>(profile.clusters.values());
            for (final Cluster cluster : clusters) {
                final ArrayList<Command> commands = new ArrayList<Command>();
                commands.addAll(cluster.received.values());
                commands.addAll(cluster.generated.values());
                for (final Command command : commands) {
                    final LinkedList<Field> fields = new LinkedList<Field>(command.fields.values());
                    for (final Field field : fields) {
                        valueRows.add("    " + field.fieldType + "(" + field.fieldId + ", ZclCommandType."
                                + command.commandType + ", \"" + field.fieldLabel + "\", ZclDataType." + field.dataType
                                + ")");
                    }
                }
            }
        }

        for (final String valueRow : valueRows) {
            out.print(valueRow);
            out.println(valueRows.getLast().equals(valueRow) ? ';' : ',');
        }

        out.println();
        out.println("    private final int id;");
        out.println("    private final ZclCommandType commandType;");
        out.println("    private final String label;");
        out.println("    private final ZclDataType dataType;");
        out.println();
        out.println("    " + className
                + "(final int id, final ZclCommandType commandType, final String label, final ZclDataType dataType) {");
        out.println("        this.id = id;");
        out.println("        this.commandType = commandType;");
        out.println("        this.label = label;");
        out.println("        this.dataType = dataType;");
        out.println("    }");
        out.println();
        out.println("    public int getId() { return id; }");
        out.println("    public ZclCommandType getCommandType() { return commandType; }");
        out.println("    public String getLabel() { return label; }");
        out.println("    public ZclDataType getDataType() { return dataType; }");
        out.println();
        out.println("}");

        out.flush();
        out.close();
    }

    private static void generateZclCommandClasses(Context context, String packageRootPrefix, File sourceRootPath)
            throws IOException {

        final LinkedList<Profile> profiles = new LinkedList<Profile>(context.profiles.values());
        for (final Profile profile : profiles) {
            final LinkedList<Cluster> clusters = new LinkedList<Cluster>(profile.clusters.values());
            for (final Cluster cluster : clusters) {
                final ArrayList<Command> commands = new ArrayList<Command>();
                commands.addAll(cluster.received.values());
                commands.addAll(cluster.generated.values());
                for (final Command command : commands) {
                    final String packageRoot = packageRootPrefix + packageZclProtocolCommand + "."
                            + cluster.clusterType.replace("_", "").toLowerCase();
                    final String packagePath = getPackagePath(sourceRootPath, packageRoot);
                    final File packageFile = getPackageFile(packagePath);

                    final String className = command.nameUpperCamelCase;
                    final PrintWriter out = getClassOut(packageFile, className);

                    final LinkedList<Field> fields = new LinkedList<Field>(command.fields.values());
                    boolean fieldWithDataTypeList = false;
                    for (final Field field : fields) {
                        if (field.dataTypeClass.startsWith("List")) {
                            fieldWithDataTypeList = true;
                            break;
                        }
                    }

                    out.println("/**");
                    out.println(" * Copyright (c) 2016-2017 by the respective copyright holders.");
                    out.println(" * All rights reserved. This program and the accompanying materials");
                    out.println(" * are made available under the terms of the Eclipse Public License v1.0");
                    out.println(" * which accompanies this distribution, and is available at");
                    out.println(" * http://www.eclipse.org/legal/epl-v10.html");
                    out.println(" */");

                    out.println("package " + packageRoot + ";");
                    out.println();
                    // out.println("import " + packageRootPrefix + packageZcl + ".ZclCommandMessage;");
                    out.println("import " + packageRootPrefix + packageZcl + ".ZclCommand;");
                    // out.println("import " + packageRootPrefix + packageZcl + ".ZclField;");
                    if (fields.size() > 0) {
                        out.println("import " + packageRootPrefix + packageZcl + ".ZclFieldSerializer;");
                        out.println("import " + packageRootPrefix + packageZcl + ".ZclFieldDeserializer;");
                        out.println("import " + packageRootPrefix + packageZclProtocol + ".ZclDataType;");
                    }
                    out.println("import " + packageRootPrefix + packageZclProtocol + ".ZclCommandDirection;");
                    // out.println("import " + packageRootPrefix + packageZclProtocol + ".ZclClusterType;");
                    // out.println("import " + packageRootPrefix + packageZclProtocol + ".ZclCommandType;");
                    // if (!fields.isEmpty()) {
                    // out.println("import " + packageRootPrefix + packageZclProtocol + ".ZclFieldType;");
                    // if (fieldWithDataTypeList) {
                    // out.println("import " + packageRootPrefix + packageZclField + ".*;");
                    // }
                    // }

                    if (fieldWithDataTypeList) {
                        out.println();
                        out.println("import java.util.List;");
                    }

                    // out.println("import java.util.Map;");
                    // out.println("import java.util.HashMap;");

                    for (final Field field : fields) {
                        String packageName;
                        if (field.dataTypeClass.contains("Descriptor")) {
                            packageName = packageZdpDescriptors;
                        } else {
                            packageName = packageZclField;
                        }

                        String typeName;
                        if (field.dataTypeClass.startsWith("List")) {
                            typeName = field.dataTypeClass;
                            typeName = typeName.substring(typeName.indexOf("<") + 1);
                            typeName = typeName.substring(0, typeName.indexOf(">"));
                        } else {
                            typeName = field.dataTypeClass;
                        }

                        switch (typeName) {
                            case "Integer":
                            case "Boolean":
                            case "Object":
                            case "Long":
                            case "String":
                            case "int[]":
                                continue;
                            case "IeeeAddress":
                                out.println("import " + packageRootPrefix + "." + typeName + ";");
                                continue;
                            case "ZclStatus":
                                out.println("import " + packageRootPrefix + packageZcl + ".ZclStatus;");
                                continue;
                            case "ImageUpgradeStatus":
                                out.println("import " + packageRootPrefix + packageZclField + ".ImageUpgradeStatus;");
                                continue;
                        }

                        out.println("import " + packageRootPrefix + packageName + "." + typeName + ";");
                    }

                    out.println();
                    out.println("/**");
                    out.println(" * " + command.commandLabel + " value object class.");

                    if (command.commandDescription != null && command.commandDescription.size() != 0) {
                        out.println(" * <p>");
                        for (String line : command.commandDescription) {
                            out.println(" * " + line);
                        }
                    }

                    out.println(" * <p>");
                    out.println(" * Cluster: <b>" + cluster.clusterName + "</b>. Command is sent <b>"
                            + (cluster.received.containsValue(command) ? "TO" : "FROM") + "</b> the server.");
                    out.println(" * This command is " + ((cluster.clusterType.equals("GENERAL"))
                            ? "a <b>generic</b> command used across the profile."
                            : "a <b>specific</b> command used for the " + cluster.clusterName + " cluster."));

                    if (cluster.clusterDescription.size() > 0) {
                        out.println(" * <p>");
                        for (String line : cluster.clusterDescription) {
                            out.println(" * " + line);
                        }
                    }

                    out.println(" * <p>");
                    out.println(" * Code is auto-generated. Modifications may be overwritten!");

                    out.println(" */");
                    out.println("public class " + className + " extends ZclCommand {");

                    for (final Field field : fields) {
                        out.println("    /**");
                        out.println("     * " + field.fieldLabel + " command message field.");
                        out.println("     */");
                        out.println("    private " + field.dataTypeClass + " " + field.nameLowerCamelCase + ";");
                        out.println();
                    }

                    // if (fields.size() > 0) {
                    // out.println(" static {");
                    // for (final Field field : fields) {
                    // out.println(" fields.put(" + field.fieldId + ", new ZclField(" + field.fieldId
                    // + ", \"" + field.fieldLabel + "\", ZclDataType." + field.dataType + "));");
                    // }
                    // out.println(" }");
                    // out.println();
                    // }

                    out.println("    /**");
                    out.println("     * Default constructor.");
                    out.println("     */");
                    out.println("    public " + className + "() {");
                    // out.println(" setType(ZclCommandType." + command.commandType + ");");
                    out.println("        genericCommand = "
                            + ((cluster.clusterType.equals("GENERAL")) ? "true" : "false") + ";");
                    if (!cluster.clusterType.equals("GENERAL")) {
                        out.println("        clusterId = " + cluster.clusterId + ";");
                    }
                    out.println("        commandId = " + command.commandId + ";");

                    out.println("        commandDirection = ZclCommandDirection."
                            + (cluster.received.containsValue(command) ? "CLIENT_TO_SERVER" : "SERVER_TO_CLIENT")
                            + ";");

                    out.println("    }");
                    // out.println();
                    // out.println(" /**");
                    // out.println(" * Constructor copying field values from command message.");
                    // out.println(" *");
                    // out.println(" * @param fields a {@link Map} containing the value {@link Object}s");
                    // out.println(" */");
                    // out.println(" public " + className + "(final Map<Integer, Object> fields) {");
                    // out.println(" this();");
                    // for (final Field field : fields) {
                    // out.println(" " + field.nameLowerCamelCase + " = (" + field.dataTypeClass
                    // + ") fields.get(" + field.fieldId + ");");
                    // }
                    // out.println(" }");
                    // out.println();
                    // out.println(" @Override");
                    // out.println(" public ZclCommandMessage toCommandMessage() {");
                    // out.println(" final ZclCommandMessage message = super.toCommandMessage();");
                    // for (final Field field : fields) {
                    // out.println(" message.getFields().put(ZclFieldType." + field.fieldType + ","
                    // + field.nameLowerCamelCase + ");");
                    // }
                    // out.println(" return message;");
                    // out.println(" }");

                    if (cluster.clusterType.equals("GENERAL")) {
                        out.println();
                        out.println("    /**");
                        out.println("     * Sets the cluster ID for <i>generic</i> commands. {@link " + className
                                + "} is a <i>generic</i> command.");
                        out.println("     * <p>");
                        out.println(
                                "     * For commands that are not <i>generic</i>, this method will do nothing as the cluster ID is fixed.");
                        out.println(
                                "     * To test if a command is <i>generic</i>, use the {@link #isGenericCommand} method.");
                        out.println("     *");
                        out.println(
                                "     * @param clusterId the cluster ID used for <i>generic</i> commands as an {@link Integer}");

                        out.println("     */");
                        out.println("    @Override");
                        out.println("    public void setClusterId(Integer clusterId) {");
                        out.println("        this.clusterId = clusterId;");
                        out.println("    }");
                    }

                    for (final Field field : fields) {
                        out.println();
                        out.println("    /**");
                        out.println("     * Gets " + field.fieldLabel + ".");
                        out.println("     *");
                        out.println("     * @return the " + field.fieldLabel);
                        out.println("     */");
                        out.println("    public " + field.dataTypeClass + " get" + field.nameUpperCamelCase + "() {");
                        out.println("        return " + field.nameLowerCamelCase + ";");
                        out.println("    }");
                        out.println();
                        out.println("    /**");
                        out.println("     * Sets " + field.fieldLabel + ".");
                        out.println("     *");
                        out.println("     * @param " + field.nameLowerCamelCase + " the " + field.fieldLabel);
                        out.println("     */");
                        out.println("    public void set" + field.nameUpperCamelCase + "(final " + field.dataTypeClass
                                + " " + field.nameLowerCamelCase + ") {");
                        out.println(
                                "        this." + field.nameLowerCamelCase + " = " + field.nameLowerCamelCase + ";");
                        out.println("    }");

                    }

                    if (fields.size() > 0) {
                        // out.println();
                        // out.println(" @Override");
                        // out.println(" public void setFieldValues(final Map<Integer, Object> values) {");
                        // for (final Field field : fields) {
                        // out.println(" " + field.nameLowerCamelCase + " = (" + field.dataTypeClass
                        // + ") values.get(" + field.fieldId + ");");
                        // }
                        // out.println(" }");

                        out.println();
                        out.println("    @Override");
                        out.println("    public void serialize(final ZclFieldSerializer serializer) {");
                        for (final Field field : fields) {
                            // Rules...
                            // if listSizer == null, then just output the field
                            // if listSizer != null and contains && then check the param bit

                            if (field.listSizer != null) {
                                if (field.conditionOperator != null) {
                                    if (field.conditionOperator == "&&") {
                                        out.println("        if ((" + field.listSizer + " & " + field.condition
                                                + ") != 0) {");
                                    } else {
                                        out.println("        if (" + field.listSizer + " " + field.conditionOperator
                                                + " " + field.condition + ") {");
                                    }
                                    out.println("            serializer.serialize(" + field.nameLowerCamelCase
                                            + ", ZclDataType." + field.dataType + ");");
                                    out.println("        }");
                                } else {
                                    out.println("        for (int cnt = 0; cnt < " + field.nameLowerCamelCase
                                            + ".size(); cnt++) {");
                                    out.println("            serializer.serialize(" + field.nameLowerCamelCase
                                            + ".get(cnt), ZclDataType." + field.dataType + ");");
                                    out.println("        }");
                                }
                            } else {
                                out.println("        serializer.serialize(" + field.nameLowerCamelCase
                                        + ", ZclDataType." + field.dataType + ");");
                            }
                        }
                        out.println("    }");

                        out.println();
                        out.println("    @Override");
                        out.println("    public void deserialize(final ZclFieldDeserializer deserializer) {");
                        for (final Field field : fields) {
                            if (field.listSizer != null) {
                                if (field.conditionOperator != null) {
                                    if (field.conditionOperator == "&&") {
                                        out.println("        if ((" + field.listSizer + " & " + field.condition
                                                + ") != 0) {");
                                    } else {
                                        out.println("        if (" + field.listSizer + " " + field.conditionOperator
                                                + " " + field.condition + ") {");
                                    }
                                    out.println("            " + field.nameLowerCamelCase + " = (" + field.dataTypeClass
                                            + ") deserializer.deserialize(" + "ZclDataType." + field.dataType + ");");
                                    out.println("        }");
                                } else {
                                    out.println("        for (int cnt = 0; cnt < " + field.nameLowerCamelCase
                                            + ".size(); cnt++) {");
                                    out.println("            " + field.nameLowerCamelCase + " = (" + field.dataTypeClass
                                            + ") deserializer.deserialize(" + "ZclDataType." + field.dataType + ");");
                                    out.println("        }");
                                }
                            } else {
                                out.println("        " + field.nameLowerCamelCase + " = (" + field.dataTypeClass
                                        + ") deserializer.deserialize(" + "ZclDataType." + field.dataType + ");");
                            }
                        }
                        out.println("    }");
                    }

                    int fieldLen = 0;
                    for (final Field field : fields) {
                        fieldLen += field.nameLowerCamelCase.length() + 20;
                    }

                    out.println();
                    out.println("    @Override");
                    out.println("    public String toString() {");
                    out.println("        final StringBuilder builder = new StringBuilder("
                            + (className.length() + 3 + fieldLen) + ");");

                    out.println("        builder.append(\"" + className + " [\");");
                    out.println("        builder.append(super.toString());");
                    for (final Field field : fields) {
                        out.println("        builder.append(\", " + field.nameLowerCamelCase + "=\");");
                        out.println("        builder.append(" + field.nameLowerCamelCase + ");");
                    }
                    out.println("        builder.append(\']\');");
                    out.println("        return builder.toString();");
                    out.println("    }");

                    out.println();
                    out.println("}");

                    out.flush();
                    out.close();
                }
            }
        }
    }

    private static String getZclCommandTypeEnum(final Cluster cluster, final Command command, String string) {
        return command.commandType + "(" + String.format("0x%04X", cluster.clusterId) + ", " + command.commandId + ", "
                + command.nameUpperCamelCase + ".class" + ", " + string + ")";
        // return command.commandType + "(ZclClusterType." + cluster.clusterType + ", " + command.commandId + ", "
        // + command.nameUpperCamelCase + ".class" + ", " + received + ")";
    }

    private static void generateZclCommandTypeEnumeration(Context context, String packageRootPrefix,
            File sourceRootPath) throws IOException {
        final String className = "ZclCommandType";

        final String packageRoot = packageRootPrefix + packageZclProtocol;
        final String packagePath = getPackagePath(sourceRootPath, packageZclProtocol);
        final File packageFile = getPackageFile(packagePath);

        final PrintWriter out = getClassOut(packageFile, className);

        out.println("/**");
        out.println(" * Copyright (c) 2016-2017 by the respective copyright holders.");
        out.println(" * All rights reserved. This program and the accompanying materials");
        out.println(" * are made available under the terms of the Eclipse Public License v1.0");
        out.println(" * which accompanies this distribution, and is available at");
        out.println(" * http://www.eclipse.org/legal/epl-v10.html");
        out.println(" */");

        out.println("package " + packageRoot + ";");
        out.println();

        out.println("import java.lang.reflect.Constructor;");
        out.println();
        out.println("import " + packageRootPrefix + packageZcl + ".ZclCommand;");
        out.println("import " + packageRootPrefix + packageZclProtocol + ".ZclCommandDirection;");
        out.println();

        Map<String, Command> commandEnum = new TreeMap<String, Command>();

        final LinkedList<Profile> profiles = new LinkedList<Profile>(context.profiles.values());
        for (final Profile profile : profiles) {
            final LinkedList<Cluster> clusters = new LinkedList<Cluster>(profile.clusters.values());
            for (final Cluster cluster : clusters) {
                // Brute force to get the commands in order!
                for (int c = 0; c < 65535; c++) {
                    if (cluster.received.get(c) != null) {
                        out.println("import " + getZclClusterCommandPackage(packageRootPrefix, cluster) + "."
                                + cluster.received.get(c).nameUpperCamelCase + ";");

                        commandEnum.put(getZclCommandTypeEnum(cluster, cluster.received.get(c),
                                "ZclCommandDirection.CLIENT_TO_SERVER"), cluster.received.get(c));
                    }
                    if (cluster.generated.get(c) != null) {
                        out.println("import " + getZclClusterCommandPackage(packageRootPrefix, cluster) + "."
                                + cluster.generated.get(c).nameUpperCamelCase + ";");

                        commandEnum.put(getZclCommandTypeEnum(cluster, cluster.generated.get(c),
                                "ZclCommandDirection.SERVER_TO_CLIENT"), cluster.generated.get(c));
                    }
                }
            }
        }
        out.println();

        out.println();
<<<<<<< HEAD
        outputClassJavaDoc(out, " * Defines the ZigBee Cluster Library Commands");
=======
        outputClassJavaDoc(out, "Enumeration of ZigBee Cluster Library commands");
>>>>>>> 78e303e3
        out.println("public enum " + className + " {");
        boolean first = true;
        for (String command : commandEnum.keySet()) {
            Command cmd = commandEnum.get(command);
            if (cmd == null) {
                System.out.println("Command without data: " + command);
                continue;
            }

            if (!first) {
                out.println(",");
            }
            first = false;
            out.println("    /**");
            out.println("     * " + cmd.commandType + ": " + cmd.commandLabel);
            out.println("     * <p>");
            out.println("     * See {@link " + cmd.nameUpperCamelCase + "}");
            out.println("     */");
            out.print("    " + command);
        }
        out.println(";");
        out.println();

        out.println("    private final int commandId;");
        out.println("    private final int clusterType;");
        out.println("    private final Class<? extends ZclCommand> commandClass;");
        // out.println(" private final String label;");
        out.println("    private final ZclCommandDirection direction;");
        out.println();
        out.println("    " + className
                + "(final int clusterType, final int commandId, final Class<? extends ZclCommand> commandClass, final ZclCommandDirection direction) {");
        out.println("        this.clusterType = clusterType;");
        out.println("        this.commandId = commandId;");
        out.println("        this.commandClass = commandClass;");
        // out.println(" this.label = label;");
        out.println("        this.direction = direction;");
        out.println("    }");
        out.println();

        out.println("    public int getClusterType() {");
        out.println("        return clusterType;");
        out.println("    }");
        out.println();
        out.println("    public int getId() {");
        out.println("        return commandId;");
        out.println("    }");
        out.println();
        // out.println(" public String getLabel() { return label; }");
        out.println("    public boolean isGeneric() {");
        out.println("        return clusterType==0xFFFF;");
        out.println("    }");
        out.println();
        out.println("    public ZclCommandDirection getDirection() {");
        out.println("        return direction;");
        out.println("    }");
        out.println();
        out.println("    public Class<? extends ZclCommand> getCommandClass() {");
        out.println("        return commandClass;");
        out.println("    }");
        out.println();
        out.println(
                "        public static ZclCommandType getCommandType(final int clusterType, final int commandId,\n");
        out.println("            ZclCommandDirection direction) {\n");
        out.println("        for (final ZclCommandType value : values()) {\n");
        out.println(
                "            if (value.direction == direction && value.clusterType == clusterType && value.commandId == commandId) {\n");
        out.println("                return value;\n");
        out.println("            }\n");
        out.println("        }\n");
        out.println("        return null;\n");
        out.println("    }");

        out.println();
        out.println("    public static ZclCommandType getGeneric(final int commandId) {");
        out.println("        for (final ZclCommandType value : values()) {");
        out.println("            if (value.clusterType == 0xFFFF && value.commandId == commandId) {");
        out.println("                return value;");
        out.println("            }");
        out.println("        }");
        out.println("        return null;");
        out.println("    }");

        out.println();
        out.println("    public ZclCommand instantiateCommand() {");
        out.println("        Constructor<? extends ZclCommand> cmdConstructor;");
        out.println("        try {");
        out.println("            cmdConstructor = commandClass.getConstructor();");
        out.println("            return cmdConstructor.newInstance();");
        out.println("        } catch (Exception e) {");
        out.println("            // logger.debug(\"Error instantiating cluster command {}\", this);");
        out.println("        }");
        out.println("        return null;");
        out.println("    }");

        out.println("}");

        out.flush();
        out.close();
    }

    private static void generateZclClusterClasses(Context context, String packageRootPrefix, File sourceRootPath)
            throws IOException {

        final LinkedList<Profile> profiles = new LinkedList<Profile>(context.profiles.values());
        for (final Profile profile : profiles) {
            final LinkedList<Cluster> clusters = new LinkedList<Cluster>(profile.clusters.values());
            for (final Cluster cluster : clusters) {
                final String packageRoot = packageRootPrefix;
                final String packagePath = getPackagePath(sourceRootPath, packageRoot);
                final File packageFile = getPackageFile(packagePath + (packageZclCluster).replace('.', '/'));

                final String className = "Zcl" + cluster.nameUpperCamelCase + "Cluster";
                final PrintWriter out = getClassOut(packageFile, className);

                final ArrayList<Command> commands = new ArrayList<Command>();
                commands.addAll(cluster.received.values());
                commands.addAll(cluster.generated.values());

                out.println("/**");
                out.println(" * Copyright (c) 2016-2017 by the respective copyright holders.");
                out.println(" * All rights reserved. This program and the accompanying materials");
                out.println(" * are made available under the terms of the Eclipse Public License v1.0");
                out.println(" * which accompanies this distribution, and is available at");
                out.println(" * http://www.eclipse.org/legal/epl-v10.html");
                out.println(" */");

                out.println("package " + packageRoot + packageZclCluster + ";");
                out.println();

                Set<String> imports = new HashSet<String>();

                boolean useList = false;
                for (final Command command : commands) {
                    final LinkedList<Field> fields = new LinkedList<Field>(command.fields.values());
                    System.out.println("Checking command " + command.commandLabel);

                    for (final Field field : fields) {
                        System.out.println("Checking " + field.dataTypeClass);
                        String packageName;
                        if (field.dataTypeClass.contains("Descriptor")) {
                            packageName = packageZdpDescriptors;
                        } else {
                            packageName = packageZclField;
                        }

                        String typeName;
                        if (field.dataTypeClass.startsWith("List")) {
                            useList = true;
                            typeName = field.dataTypeClass;
                            typeName = typeName.substring(typeName.indexOf("<") + 1);
                            typeName = typeName.substring(0, typeName.indexOf(">"));
                        } else {
                            typeName = field.dataTypeClass;
                        }

                        switch (typeName) {
                            case "Integer":
                            case "Boolean":
                            case "Object":
                            case "Long":
                            case "String":
                            case "int[]":
                                continue;
                            case "IeeeAddress":
                                imports.add(packageRootPrefix + "." + typeName);
                                System.out.println("Adding " + typeName);
                                continue;
                            case "ZclStatus":
                                imports.add(packageRootPrefix + packageZcl + ".ZclStatus");
                                continue;
                            case "ImageUpgradeStatus":
                                imports.add(packageRootPrefix + packageZclField + ".ImageUpgradeStatus");
                                continue;
                        }

                        imports.add(packageRootPrefix + packageName + "." + typeName);
                    }
                }

                if (useList) {
                    imports.add("java.util.List");
                    // imports.add(packageRootPrefix + packageZclField + ".*");
                }

                boolean addAttributeTypes = false;
                boolean readAttributes = false;
                boolean writeAttributes = false;
                for (final Attribute attribute : cluster.attributes.values()) {
                    if (attribute.attributeAccess.toLowerCase().contains("write")) {
                        addAttributeTypes = true;
                        writeAttributes = true;
                    }
                    if (attribute.attributeAccess.toLowerCase().contains("read")) {
                        readAttributes = true;
                    }

                    if ("Calendar".equals(attribute.dataTypeClass)) {
                        imports.add("java.util.Calendar");
                    }
                    if ("IeeeAddress".equals(attribute.dataTypeClass)) {
                        imports.add("com.zsmartsystems.zigbee.IeeeAddress");
                    }
                    if ("ImageUpgradeStatus".equals(attribute.dataTypeClass)) {
                        imports.add(packageRootPrefix + packageZclField + ".ImageUpgradeStatus");
                    }
                }

                if (addAttributeTypes) {
                    imports.add("com.zsmartsystems.zigbee.zcl.protocol.ZclDataType");
                }

                imports.add(packageRoot + packageZcl + ".ZclCluster");
                if (cluster.attributes.size() != 0) {
                    imports.add(packageRoot + packageZclProtocol + ".ZclDataType");
                }

                if (!commands.isEmpty()) {
                    imports.add(packageRoot + packageZcl + ".ZclCommand");
                }
                // imports.add(packageRoot + packageZcl + ".ZclCommandMessage");

                // imports.add(packageRoot + ".ZigBeeDestination");
                imports.add(packageRoot + ".ZigBeeEndpoint");
                imports.add(packageRoot + ".ZigBeeNetworkManager");
                if (!cluster.attributes.isEmpty() | !commands.isEmpty()) {
                    imports.add(packageRoot + ".CommandResult");
                }
                // imports.add(packageRoot + ".ZigBeeEndpoint");
                imports.add(packageRoot + packageZcl + ".ZclAttribute");
                imports.add("java.util.Map");
                imports.add("java.util.concurrent.ConcurrentHashMap");

                if (!cluster.attributes.isEmpty() | !commands.isEmpty()) {
                    imports.add("java.util.concurrent.Future");
                }
                // imports.add("com.zsmartsystems.zigbee.model.ZigBeeType");

                for (final Attribute attribute : cluster.attributes.values()) {
                    if (attribute.attributeAccess.toLowerCase().contains("read")) {
                        imports.add("java.util.Calendar");
                    }
                }

                for (final Command command : commands) {
                    imports.add(getZclClusterCommandPackage(packageRoot, cluster) + "." + command.nameUpperCamelCase);
                }

                if (!cluster.attributes.isEmpty()) {
                    imports.add(packageRoot + packageZclProtocol + ".ZclClusterType");
                }

                List<String> importList = new ArrayList<String>();
                importList.addAll(imports);
                Collections.sort(importList);
                for (final String importClass : importList) {
                    out.println("import " + importClass + ";");
                }

                out.println();
                out.println("/**");
                out.println(" * <b>" + cluster.clusterName + "</b> cluster implementation (<i>Cluster ID "
                        + String.format("0x%04X", cluster.clusterId) + "</i>).");
                if (cluster.clusterDescription.size() != 0) {
                    out.println(" * <p>");
                    for (String line : cluster.clusterDescription) {
                        out.println(" * " + line);
                    }
                }
                out.println(" * <p>");
                out.println(" * Code is auto-generated. Modifications may be overwritten!");

                out.println(" */");
                // outputClassJavaDoc(out);
                out.println("public class " + className + " extends ZclCluster {");

                out.println("    // Cluster ID");
                out.println("    public static final int CLUSTER_ID = " + String.format("0x%04X;", cluster.clusterId));
                out.println();
                out.println("    // Cluster Name");
                out.println("    public static final String CLUSTER_NAME = \"" + cluster.clusterName + "\";");
                out.println();

                if (cluster.attributes.size() != 0) {
                    out.println("    // Attribute constants");
                    for (final Attribute attribute : cluster.attributes.values()) {
                        out.println("    public static final int " + attribute.enumName + " = "
                                + String.format("0x%04X", attribute.attributeId) + ";");
                    }
                    out.println();
                }

                out.println("    // Attribute initialisation");
                out.println("    protected Map<Integer, ZclAttribute> initializeAttributes() {");
                out.println(
                        "        Map<Integer, ZclAttribute> attributeMap = new ConcurrentHashMap<Integer, ZclAttribute>("
                                + cluster.attributes.size() + ");");

                if (cluster.attributes.size() != 0) {
                    out.println();
                    for (final Attribute attribute : cluster.attributes.values()) {
                        out.println("        attributeMap.put(" + attribute.enumName
                                + ", new ZclAttribute(ZclClusterType." + cluster.clusterType + ", " + attribute.enumName
                                + ", \"" + attribute.attributeLabel + "\", " + "ZclDataType." + attribute.dataType
                                + ", " + "mandatory".equals(attribute.attributeImplementation.toLowerCase()) + ", "
                                + attribute.attributeAccess.toLowerCase().contains("read") + ", "
                                + attribute.attributeAccess.toLowerCase().contains("write") + ", "
                                + "mandatory".equals(attribute.attributeReporting.toLowerCase()) + "));");
                    }
                }
                out.println();
                out.println("        return attributeMap;");
                out.println("    }");
                out.println();

                out.println("    /**");
                out.println("     * Default constructor to create a " + cluster.clusterName + " cluster.");
                out.println("     *");
                out.println("     * @param zigbeeManager {@link ZigBeeNetworkManager}");
                out.println("     * @param zigbeeEndpoint the {@link ZigBeeEndpoint}");
                out.println("     */");
                out.println("    public " + className
                        + "(final ZigBeeNetworkManager zigbeeManager, final ZigBeeEndpoint zigbeeEndpoint) {");
                out.println("        super(zigbeeManager, zigbeeEndpoint, CLUSTER_ID, CLUSTER_NAME);");
                out.println("    }");
                out.println();

                for (final Attribute attribute : cluster.attributes.values()) {
                    DataTypeMap zclDataType = ZclDataType.getDataTypeMapping().get(attribute.dataType);

                    if (attribute.attributeAccess.toLowerCase().contains("write")) {
                        out.println();
                        outputAttributeJavaDoc(out, "Set", attribute, zclDataType);
                        out.println("    public Future<CommandResult> set"
                                + attribute.nameUpperCamelCase.replace("_", "") + "(final Object value) {");
                        out.println("        return write(attributes.get(" + attribute.enumName + "), value);");
                        out.println("    }");
                    }

                    if (attribute.attributeAccess.toLowerCase().contains("read")) {
                        outputAttributeJavaDoc(out, "Get", attribute, zclDataType);
                        out.println("    public Future<CommandResult> get"
                                + attribute.nameUpperCamelCase.replace("_", "") + "Async() {");
                        out.println("        return read(attributes.get(" + attribute.enumName + "));");
                        out.println("    }");
                        out.println();
                        outputAttributeJavaDoc(out, "Synchronously get", attribute, zclDataType);
                        out.println("    public " + attribute.dataTypeClass + " get"
                                + attribute.nameUpperCamelCase.replace("_", "") + "(final long refreshPeriod) {");
                        out.println("        if(refreshPeriod > 0 && attributes.get(" + attribute.enumName
                                + ").getLastReportTime() != null) {");
                        out.println(
                                "            long refreshTime = Calendar.getInstance().getTimeInMillis() - refreshPeriod;");
                        out.println("            if(attributes.get(" + attribute.enumName
                                + ").getLastReportTime().getTimeInMillis() < refreshTime) {");
                        out.println("                return (" + attribute.dataTypeClass + ") attributes.get("
                                + attribute.enumName + ").getLastValue();");
                        out.println("            }");
                        out.println("        }");
                        out.println();
                        out.println("        return (" + attribute.dataTypeClass + ") readSync(attributes.get("
                                + attribute.enumName + "));");
                        out.println("    }");
                    }

                    if (attribute.attributeAccess.toLowerCase().contains("read")
                            && attribute.attributeReporting.toLowerCase().equals("mandatory")) {
                        out.println();
                        outputAttributeJavaDoc(out, "Set reporting for", attribute, zclDataType);
                        if (zclDataType.analogue) {
                            out.println("    public Future<CommandResult> set" + attribute.nameUpperCamelCase
                                    + "Reporting(final int minInterval, final int maxInterval, final Object reportableChange) {");
                            out.println("        return setReporting(attributes.get(" + attribute.enumName
                                    + "), minInterval, maxInterval, reportableChange);");
                        } else {
                            out.println("    public Future<CommandResult> set" + attribute.nameUpperCamelCase
                                    + "Reporting(final int minInterval, final int maxInterval) {");
                            out.println("        return setReporting(attributes.get(" + attribute.enumName
                                    + "), minInterval, maxInterval);");
                        }
                        out.println("    }");
                    }
                }

                for (final Command command : commands) {
                    out.println();
                    out.println("    /**");
                    out.println("     * The " + command.commandLabel);
                    if (command.commandDescription.size() != 0) {
                        out.println("     * <p>");
                        for (String line : command.commandDescription) {
                            out.println("     * " + line);
                        }
                    }
                    out.println("     *");

                    final LinkedList<Field> fields = new LinkedList<Field>(command.fields.values());
                    for (final Field field : fields) {
                        out.println("     * @param " + field.nameLowerCamelCase + " {@link " + field.dataTypeClass
                                + "} " + field.fieldLabel);
                    }

                    out.println("     * @return the {@link Future<CommandResult>} command result future");
                    out.println("     */");
                    out.print("    public Future<CommandResult> " + command.nameLowerCamelCase + "(");

                    boolean first = true;
                    for (final Field field : fields) {
                        if (first == false) {
                            out.print(", ");
                        }
                        out.print(field.dataTypeClass + " " + field.nameLowerCamelCase);
                        first = false;
                    }

                    out.println(") {");
                    out.println("        " + command.nameUpperCamelCase + " command = new " + command.nameUpperCamelCase
                            + "();");
                    if (fields.size() != 0) {
                        out.println();
                        out.println("        // Set the fields");
                    }
                    for (final Field field : fields) {
                        out.println("        command.set" + field.nameUpperCamelCase + "(" + field.nameLowerCamelCase
                                + ");");
                    }
                    out.println();
                    out.println("        return send(command);");
                    out.println("    }");
                }

                // if (readAttributes) {
                // out.println();
                // out.println(" /**");
                // out.println(" * Add a binding for this cluster to the local node");
                // out.println(" *");
                // out.println(" * @return the {@link Future<CommandResult>} command result future");
                // out.println(" */");
                // out.println(" public Future<CommandResult> bind() {");
                // out.println(" return bind();");
                // out.println(" }");
                // }

                if (cluster.received.size() > 0) {
                    out.println();
                    out.println("    @Override");
                    out.println("    public ZclCommand getCommandFromId(int commandId) {");
                    out.println("        switch (commandId) {");
                    for (final Command command : cluster.received.values()) {
                        out.println("            case " + command.commandId + ": // " + command.commandType);
                        out.println("                return new " + command.nameUpperCamelCase + "();");
                    }
                    out.println("            default:");
                    out.println("                return null;");
                    out.println("        }");
                    out.println("    }");
                }

                if (cluster.generated.size() > 0) {
                    out.println();
                    out.println("    @Override");
                    out.println("    public ZclCommand getResponseFromId(int commandId) {");
                    out.println("        switch (commandId) {");
                    for (final Command command : cluster.generated.values()) {
                        out.println("            case " + command.commandId + ": // " + command.commandType);
                        out.println("                return new " + command.nameUpperCamelCase + "();");
                    }
                    out.println("            default:");
                    out.println("                return null;");
                    out.println("        }");
                    out.println("    }");
                }

                out.println("}");

                out.flush();
                out.close();
            }
        }
    }

    private static void generateFieldEnumeration(Context context, String packageRootPrefix, File sourceRootPath)
            throws IOException {

        final LinkedList<Profile> profiles = new LinkedList<Profile>(context.profiles.values());
        for (final Profile profile : profiles) {
            final LinkedList<Cluster> clusters = new LinkedList<Cluster>(profile.clusters.values());
            for (final Cluster cluster : clusters) {
                final String packageRoot = packageRootPrefix + packageZclProtocolCommand + "."
                        + cluster.clusterType.replace("_", "").toLowerCase();
                final String packagePath = getPackagePath(sourceRootPath, packageRoot);
                final File packageFile = getPackageFile(packagePath);

                // final String packageRoot = packageRootPrefix + "." + packageZclCluster;
                // final String packagePath = getPackagePath(sourceRootPath, packageRoot);
                // final File packageFile = getPackageFile(packagePath + (packageZclCluster).replace('.', '/'));

                if (cluster.attributes.size() != 0) {
                    for (final Attribute attribute : cluster.attributes.values()) {
                        if (attribute.valueMap.isEmpty()) {
                            continue;
                        }

                        final String className = attribute.nameUpperCamelCase + "Enum";
                        final PrintWriter out = getClassOut(packageFile, className);

                        out.println("/**");
                        out.println(" * Copyright (c) 2016-2017 by the respective copyright holders.");
                        out.println(" * All rights reserved. This program and the accompanying materials");
                        out.println(" * are made available under the terms of the Eclipse Public License v1.0");
                        out.println(" * which accompanies this distribution, and is available at");
                        out.println(" * http://www.eclipse.org/legal/epl-v10.html");
                        out.println(" */");

                        out.println("package " + packageRoot + ";");

                        out.println();
                        out.println("import java.util.HashMap;");
                        out.println("import java.util.Map;");

                        out.println();
                        outputClassJavaDoc(out, "Enumeration of " + cluster.clusterName + " attribute "
                                + attribute.attributeLabel + " options.");
                        out.println("public enum " + className + " {");
                        boolean first = true;
                        for (final Integer key : attribute.valueMap.keySet()) {
                            String value = attribute.valueMap.get(key);

                            if (!first) {
                                out.println(",");
                            }
                            first = false;
                            // out.println(" /**");
                            // out.println(" * " + cmd.commandLabel);
                            // out.println(" * <p>");
                            // out.println(" * See {@link " + cmd.nameUpperCamelCase + "}");
                            // out.println(" */");
                            out.print("    " + CodeGeneratorUtil.labelToEnumerationValue(value)
                                    + String.format("(0x%04X)", key));
                        }
                        out.println(";");
                        out.println();

                        out.println("    /**");
                        out.println("     * A mapping between the integer code and its corresponding " + className
                                + " type to facilitate lookup by value.");
                        out.println("     */");
                        out.println("    private static Map<Integer, " + className + "> idMap;");

                        out.println();
                        out.println("    private final int key;");
                        out.println();
                        out.println("    " + className + "(final int key) {");
                        out.println("        this.key = key;");
                        // out.println(" this.label = label;");
                        out.println("    }");
                        out.println();

                        out.println("    public int getKey() {");
                        out.println("        return key;");
                        out.println("    }");
                        out.println();
                        out.println("    public static " + className + " getByValue(final int value) {");
                        out.println("        if (idMap == null) {");
                        out.println("            idMap = new HashMap<Integer, " + className + ">();");
                        out.println("            for (" + className + " enumValue : values()) {");
                        out.println("                idMap.put(enumValue.key, enumValue);");
                        out.println("            }");
                        out.println("        }");
                        out.println("        return idMap.get(value);");
                        out.println("    }");
                        out.println("}");

                        out.flush();
                        out.close();
                    }
                }
            }
        }
    }

    private static void outputAttributeJavaDoc(PrintWriter out, String type, Attribute attribute,
            DataTypeMap zclDataType) {
        out.println();
        out.println("    /**");
        out.println("     * " + type + " the <i>" + attribute.attributeLabel + "</i> attribute [attribute ID <b>"
                + attribute.attributeId + "</b>].");
        if (attribute.attributeDescription.size() != 0) {
            out.println("     * <p>");
            for (String line : attribute.attributeDescription) {
                out.println("     * " + line);
            }
        }
        if ("Synchronously get".equals(type)) {
            out.println("     * <p>");
            out.println("     * This method can return cached data if the attribute has already been received.");
            out.println(
                    "     * The parameter <i>refreshPeriod</i> is used to control this. If the attribute has been received");
            out.println(
                    "     * within <i>refreshPeriod</i> milliseconds, then the method will immediately return the last value");
            out.println(
                    "     * received. If <i>refreshPeriod</i> is set to 0, then the attribute will always be updated.");
            out.println("     * <p>");
            out.println(
                    "     * This method will block until the response is received or a timeout occurs unless the current value is returned.");
        }
        out.println("     * <p>");
        out.println("     * The attribute is of type {@link " + attribute.dataTypeClass + "}.");
        out.println("     * <p>");
        out.println("     * The implementation of this attribute by a device is "
                + attribute.attributeImplementation.toUpperCase());
        out.println("     *");
        if ("Set reporting for".equals(type)) {
            out.println("     * @param minInterval {@link int} minimum reporting period");
            out.println("     * @param maxInterval {@link int} maximum reporting period");
            if (zclDataType.analogue) {
                out.println("     * @param reportableChange {@link Object} delta required to trigger report");
            }
        } else if ("Set".equals(type)) {
            out.println("     * @param " + attribute.nameLowerCamelCase + " the {@link " + attribute.dataTypeClass
                    + "} attribute value to be set");
        }

        if ("Synchronously get".equals(type)) {
            out.println(
                    "     * @param refreshPeriod the maximum age of the data (in milliseconds) before an update is needed");
            out.println("     * @return the {@link " + attribute.dataTypeClass + "} attribute value, or null on error");
        } else {
            out.println("     * @return the {@link Future<CommandResult>} command result future");
        }
        out.println("     */");
    }

    private static PrintWriter getClassOut(File packageFile, String className) throws FileNotFoundException {
        final File classFile = new File(packageFile + File.separator + className + ".java");
        System.out.println("Generating: " + classFile.getAbsolutePath());
        final FileOutputStream fileOutputStream = new FileOutputStream(classFile, false);
        return new PrintWriter(fileOutputStream);
    }

    public static List<String> splitString(String msg, int lineSize) {
        List<String> res = new ArrayList<String>();

        Pattern p = Pattern.compile("\\b.{1," + (lineSize - 1) + "}\\b\\W?");
        Matcher m = p.matcher(msg);

        while (m.find()) {
            System.out.println(m.group().trim()); // Debug
            res.add(m.group());
        }
        return res;
    }

    private static String getZclClusterCommandPackage(String packageRoot, Cluster cluster) {
        return packageRoot + packageZclProtocolCommand + "." + cluster.clusterType.replace("_", "").toLowerCase();
    }

    private static String getFieldType(Field field) {
        if (field.listSizer != null) {
            return "List<" + field.dataTypeClass + ">";
        } else {
            return field.dataTypeClass;
        }
    }

    private static void generateZdpCommandClasses(Context context, String packageRootPrefix, File sourceRootPath)
            throws IOException {

        // List of fields that are handled internally by super class
        List<String> reservedFields = new ArrayList<String>();
        reservedFields.add("status");

        final LinkedList<Profile> profiles = new LinkedList<Profile>(context.profiles.values());
        for (final Profile profile : profiles) {
            final LinkedList<Cluster> clusters = new LinkedList<Cluster>(profile.clusters.values());
            for (final Cluster cluster : clusters) {
                final ArrayList<Command> commands = new ArrayList<Command>();
                commands.addAll(cluster.received.values());
                commands.addAll(cluster.generated.values());
                for (final Command command : commands) {
                    final String packageRoot = packageRootPrefix + packageZdpCommand;
                    final String packagePath = getPackagePath(sourceRootPath, packageRoot);
                    final File packageFile = getPackageFile(packagePath);

                    final String className = command.nameUpperCamelCase;
                    final PrintWriter out = getClassOut(packageFile, className);

                    final LinkedList<Field> fields = new LinkedList<Field>(command.fields.values());
                    boolean fieldWithDataTypeList = false;
                    for (final Field field : fields) {
                        if (field.listSizer != null) {
                            fieldWithDataTypeList = true;
                            break;
                        }

                        if (field.dataTypeClass.startsWith("List")) {
                            fieldWithDataTypeList = true;
                            break;
                        }
                    }

                    out.println("/**");
                    out.println(" * Copyright (c) 2016-2017 by the respective copyright holders.");
                    out.println(" * All rights reserved. This program and the accompanying materials");
                    out.println(" * are made available under the terms of the Eclipse Public License v1.0");
                    out.println(" * which accompanies this distribution, and is available at");
                    out.println(" * http://www.eclipse.org/legal/epl-v10.html");
                    out.println(" */");

                    out.println("package " + packageRoot + ";");
                    out.println();
                    // out.println("import " + packageRootPrefix + packageZcl + ".ZclCommandMessage;");
                    // out.println("import " + packageRootPrefix + packageZdp + ".ZclCommand;");
                    // out.println("import " + packageRootPrefix + packageZcl + ".ZclField;");
                    if (fields.size() > 0) {
                        out.println("import " + packageRootPrefix + packageZcl + ".ZclFieldSerializer;");
                        out.println("import " + packageRootPrefix + packageZcl + ".ZclFieldDeserializer;");
                        out.println("import " + packageRootPrefix + packageZclProtocol + ".ZclDataType;");
                    }

                    if (className.endsWith("Request")) {
                        out.println("import " + packageRootPrefix + packageZdp + ".ZdoRequest;");
                    } else {
                        out.println("import " + packageRootPrefix + packageZdp + ".ZdoResponse;");
                    }

                    if (command.responseCommand != null && command.responseCommand.length() != 0) {
                        out.println("import " + packageRootPrefix + ".ZigBeeCommand;");
                        out.println("import " + packageRootPrefix + ".CommandResponseMatcher;");
                        out.println("import " + packageRootPrefix + packageZdpCommand + "." + command.responseCommand
                                + ";");
                    }

                    if (fieldWithDataTypeList) {
                        out.println();
                        out.println("import java.util.List;");
                        out.println("import java.util.ArrayList;");
                    }

                    // out.println("import java.util.Map;");
                    // out.println("import java.util.HashMap;");

                    for (final Field field : fields) {

                        String packageName;
                        if (field.dataTypeClass.endsWith("Descriptor")) {
                            packageName = packageZdpDescriptors;
                        } else if (field.dataTypeClass.endsWith("Table")) {
                            packageName = packageZdpDescriptors;
                        } else {
                            packageName = packageZclField;
                        }

                        String typeName;
                        if (field.dataTypeClass.startsWith("List")) {
                            typeName = field.dataTypeClass;
                            typeName = typeName.substring(typeName.indexOf("<") + 1);
                            typeName = typeName.substring(0, typeName.indexOf(">"));
                        } else {
                            typeName = field.dataTypeClass;
                        }

                        // if (reservedFields.contains(field.nameLowerCamelCase)) {
                        // continue;
                        // }

                        switch (typeName) {
                            case "Integer":
                            case "Boolean":
                            case "Object":
                            case "Long":
                            case "String":
                                continue;
                            case "IeeeAddress":
                                out.println("import " + packageRootPrefix + "." + typeName + ";");
                                continue;
                            case "ZdoStatus":
                                out.println("import " + packageRootPrefix + packageZdp + ".ZdoStatus;");
                                continue;
                            case "BindingTable":
                                out.println("import " + packageRootPrefix + packageZdpField + ".BindingTable;");
                                continue;
                            case "NeighborTable":
                                out.println("import " + packageRootPrefix + packageZdpField + ".NeighborTable;");
                                continue;
                        }

                        out.println("import " + packageRootPrefix + packageName + "." + typeName + ";");
                    }

                    out.println();
                    out.println("/**");
                    out.println(" * " + command.commandLabel + " value object class.");

                    if (command.commandDescription != null && command.commandDescription.size() != 0) {
                        out.println(" * <p>");
                        for (String line : command.commandDescription) {
                            out.println(" * " + line);
                        }
                    }

                    if (cluster.clusterDescription.size() > 0) {
                        out.println(" * <p>");
                        for (String line : cluster.clusterDescription) {
                            out.println(" * " + line);
                        }
                    }

                    out.println(" * <p>");
                    out.println(" * Code is auto-generated. Modifications may be overwritten!");

                    out.println(" */");
                    if (className.endsWith("Request")) {
                        out.print("public class " + className + " extends ZdoRequest");
                    } else {
                        out.print("public class " + className + " extends ZdoResponse");
                    }

                    if (command.responseCommand != null && command.responseCommand.length() != 0) {
                        out.print(" implements CommandResponseMatcher");
                    }
                    out.println(" {");

                    for (final Field field : fields) {
                        if (reservedFields.contains(field.nameLowerCamelCase)) {
                            continue;
                        }

                        out.println("    /**");
                        out.println("     * " + field.fieldLabel + " command message field.");
                        out.println("     */");
                        out.println("    private " + getFieldType(field) + " " + field.nameLowerCamelCase + ";");
                        out.println();
                    }

                    // if (fields.size() > 0) {
                    // out.println(" static {");
                    // for (final Field field : fields) {
                    // out.println(" fields.put(" + field.fieldId + ", new ZclField(" + field.fieldId
                    // + ", \"" + field.fieldLabel + "\", ZclDataType." + field.dataType + "));");
                    // }
                    // out.println(" }");
                    // out.println();
                    // }

                    out.println("    /**");
                    out.println("     * Default constructor.");
                    out.println("     */");
                    out.println("    public " + className + "() {");
                    // out.println(" setType(ZclCommandType." + command.commandType + ");");
                    // out.println(" commandId = " + command.commandId + ";");
                    out.println("        clusterId = " + String.format("0x%04X", command.commandId) + ";");
                    // out.println(" commandDirection = "
                    // + (cluster.received.containsValue(command) ? "true" : "false") + ";");

                    out.println("    }");

                    for (final Field field : fields) {
                        if (reservedFields.contains(field.nameLowerCamelCase)) {
                            continue;
                        }

                        out.println();
                        out.println("    /**");
                        out.println("     * Gets " + field.fieldLabel + ".");
                        out.println("     *");
                        out.println("     * @return the " + field.fieldLabel);
                        out.println("     */");
                        out.println("    public " + getFieldType(field) + " get" + field.nameUpperCamelCase + "() {");
                        out.println("        return " + field.nameLowerCamelCase + ";");
                        out.println("    }");
                        out.println();
                        out.println("    /**");
                        out.println("     * Sets " + field.fieldLabel + ".");
                        out.println("     *");
                        out.println("     * @param " + field.nameLowerCamelCase + " the " + field.fieldLabel);
                        out.println("     */");
                        out.println("    public void set" + field.nameUpperCamelCase + "(final " + getFieldType(field)
                                + " " + field.nameLowerCamelCase + ") {");
                        out.println(
                                "        this." + field.nameLowerCamelCase + " = " + field.nameLowerCamelCase + ";");
                        out.println("    }");

                    }

                    if (fields.size() > 0) {
                        // out.println();
                        // out.println(" @Override");
                        // out.println(" public void setFieldValues(final Map<Integer, Object> values) {");
                        // for (final Field field : fields) {
                        // out.println(" " + field.nameLowerCamelCase + " = (" + field.dataTypeClass
                        // + ") values.get(" + field.fieldId + ");");
                        // }
                        // out.println(" }");

                        out.println();
                        out.println("    @Override");
                        out.println("    public void serialize(final ZclFieldSerializer serializer) {");
                        out.println("        super.serialize(serializer);");
                        out.println();
                        for (final Field field : fields) {
                            if (field.listSizer != null) {
                                out.println("        for (int cnt = 0; cnt < " + field.nameLowerCamelCase
                                        + ".size(); cnt++) {");
                                out.println("            serializer.serialize(" + field.nameLowerCamelCase
                                        + ".get(cnt), ZclDataType." + field.dataType + ");");
                                out.println("        }");
                            } else {
                                out.println("        serializer.serialize(" + field.nameLowerCamelCase
                                        + ", ZclDataType." + field.dataType + ");");
                            }
                        }
                        out.println("    }");

                        out.println();
                        out.println("    @Override");
                        out.println("    public void deserialize(final ZclFieldDeserializer deserializer) {");
                        out.println("        super.deserialize(deserializer);");
                        out.println();
                        boolean first = true;
                        for (final Field field : fields) {
                            if (field.listSizer != null) {
                                if (first) {
                                    out.println("        // Create lists");
                                    first = false;
                                }
                                out.println("        " + field.nameLowerCamelCase + " = new ArrayList<"
                                        + field.dataTypeClass + ">();");
                            }
                        }
                        if (first == false) {
                            out.println();
                        }
                        for (final Field field : fields) {
                            if (field.completeOnZero) {
                                out.println("        if (deserializer.isEndOfStream()) {");
                                out.println("            return;");
                                out.println("        }");
                            }

                            if (field.listSizer != null) {
                                out.println("        for (int cnt = 0; cnt < " + field.listSizer + "; cnt++) {");
                                out.println("            " + field.nameLowerCamelCase + ".add((" + field.dataTypeClass
                                        + ") deserializer.deserialize(" + "ZclDataType." + field.dataType + "));");
                                out.println("        }");
                            } else {
                                out.println("        " + field.nameLowerCamelCase + " = (" + field.dataTypeClass
                                        + ") deserializer.deserialize(" + "ZclDataType." + field.dataType + ");");
                            }
                            if (field.completeOnZero) {
                                out.println("        if (" + field.nameLowerCamelCase + " == 0) {");
                                out.println("            return;");
                                out.println("        }");
                            }

                            if (field.nameLowerCamelCase.equals("status")) {
                                out.println("        if (status != ZdoStatus.SUCCESS) {");
                                out.println("            // Don't read the full response if we have an error");
                                out.println("            return;");
                                out.println("        }");
                            }
                        }
                        out.println("    }");
                    }

                    if (command.responseCommand != null && command.responseCommand.length() != 0) {
                        out.println();
                        out.println("    @Override");
                        out.println("    public boolean isMatch(ZigBeeCommand request, ZigBeeCommand response) {");
                        out.println("        if (!(response instanceof " + command.responseCommand + ")) {");
                        out.println("            return false;");
                        out.println("        }");
                        out.println();
                        out.print("        return ");
                        // out.println("(((" + command.nameUpperCamelCase + ") request).getDestinationAddress()");
                        // out.print(" .equals(((" + command.responseCommand
                        // + ") response).getSourceAddress()))");

                        boolean first = true;
                        for (String matcher : command.responseMatchers.keySet()) {
                            if (first == false) {
                                out.println();
                                out.print("                && ");
                            }
                            first = false;
                            out.println("(((" + command.nameUpperCamelCase + ") request).get" + matcher + "()");
                            out.print("                .equals(((" + command.responseCommand + ") response).get"
                                    + command.responseMatchers.get(matcher) + "()))");
                        }
                        out.print(";");
                        out.println();
                        out.println("    }");
                    }

                    int fieldLen = 0;
                    for (final Field field : fields) {
                        fieldLen += field.nameLowerCamelCase.length() + 20;
                    }

                    out.println();
                    out.println("    @Override");
                    out.println("    public String toString() {");
                    out.println("        final StringBuilder builder = new StringBuilder("
                            + (className.length() + 3 + fieldLen) + ");");
                    out.println("        builder.append(\"" + className + " [\");");
                    out.println("        builder.append(super.toString());");
                    for (final Field field : fields) {
                        out.println("        builder.append(\", " + field.nameLowerCamelCase + "=\");");
                        out.println("        builder.append(" + field.nameLowerCamelCase + ");");
                    }
                    out.println("        builder.append(\']\');");
                    out.println("        return builder.toString();");
                    out.println("    }");

                    out.println();
                    out.println("}");

                    out.flush();
                    out.close();
                }
            }
        }
    }

    private static String getZdoCommandTypeEnum(final Cluster cluster, final Command command, boolean received) {
        return command.commandType + "(" + String.format("0x%04X", command.commandId) + ", "
                + command.nameUpperCamelCase + ".class" + ")";
    }

    private static String getZdpClusterCommandPackage(String packageRoot, Cluster cluster) {
        return packageRoot + packageZdpCommand + "." + cluster.clusterType.replace("_", "").toLowerCase();
    }

    private static void generateZdoCommandTypeEnumeration(Context context, String packageRootPrefix,
            File sourceRootPath) throws IOException {
        final String className = "ZdoCommandType";

        final String packageRoot = packageRootPrefix + packageZdp;
        final String packagePath = getPackagePath(sourceRootPath, packageRoot);
        final File packageFile = getPackageFile(packagePath);

        final PrintWriter out = getClassOut(packageFile, className);

        out.println("/**");
        out.println(" * Copyright (c) 2016-2017 by the respective copyright holders.");
        out.println(" * All rights reserved. This program and the accompanying materials");
        out.println(" * are made available under the terms of the Eclipse Public License v1.0");
        out.println(" * which accompanies this distribution, and is available at");
        out.println(" * http://www.eclipse.org/legal/epl-v10.html");
        out.println(" */");

        out.println("package " + packageRoot + ";");
        out.println();

        Map<String, Command> commandEnum = new TreeMap<String, Command>();

        final LinkedList<Profile> profiles = new LinkedList<Profile>(context.profiles.values());
        for (final Profile profile : profiles) {
            final LinkedList<Cluster> clusters = new LinkedList<Cluster>(profile.clusters.values());
            for (final Cluster cluster : clusters) {
                // Brute force to get the commands in order!
                for (int c = 0; c < 65535; c++) {
                    if (cluster.received.get(c) != null) {
                        out.println("import " + packageRootPrefix + packageZdpCommand + "."
                                + cluster.received.get(c).nameUpperCamelCase + ";");

                        commandEnum.put(getZdoCommandTypeEnum(cluster, cluster.received.get(c), true),
                                cluster.received.get(c));
                    }
                }
            }
        }
        out.println();

        out.println();
<<<<<<< HEAD
        outputClassJavaDoc(out, " * Defines the ZDO commands");
=======
        outputClassJavaDoc(out, "Enumeration of ZDP commands");
>>>>>>> 78e303e3
        out.println("public enum " + className + " {");
        boolean first = true;
        for (String command : commandEnum.keySet()) {
            Command cmd = commandEnum.get(command);
            if (cmd == null) {
                System.out.println("Command without data: " + command);
                continue;
            }

            if (!first) {
                out.println(",");
            }
            first = false;
            out.println("    /**");
            out.println("     * " + cmd.commandLabel);
            out.println("     * <p>");
            out.println("     * See {@link " + cmd.nameUpperCamelCase + "}");
            out.println("     */");
            out.print("    " + command);
        }
        out.println(";");

        out.println();
        out.println("    private final int clusterId;");
        out.println("    private final Class<? extends ZdoCommand> commandClass;");
        out.println();
        out.println("    " + className + "(final int clusterId, final Class<? extends ZdoCommand> commandClass) {");
        out.println("        this.clusterId = clusterId;");
        out.println("        this.commandClass = commandClass;");
        // out.println(" this.label = label;");
        out.println("    }");
        out.println();

        out.println("    public int getClusterId() {");
        out.println("        return clusterId;");
        out.println("    }");
        out.println();
        out.println("    public Class<? extends ZdoCommand> getCommandClass() {");
        out.println("        return commandClass;");
        out.println("    }");
        out.println();
        out.println("    public static ZdoCommandType getValueById(final int clusterId) {");
        out.println("        for (final ZdoCommandType value : values()) {");
        out.println("            if(value.clusterId == clusterId) {");
        out.println("                return value;");
        out.println("            }");
        out.println("        }");
        out.println("        return null;");
        out.println("    }");
        out.println("}");

        out.flush();
        out.close();
    }

    private static void generateZdpCommandTransactions(Context context, String packageRootPrefix, File sourceRootPath)
            throws IOException {

        final LinkedList<Profile> profiles = new LinkedList<Profile>(context.profiles.values());
        for (final Profile profile : profiles) {
            final LinkedList<Cluster> clusters = new LinkedList<Cluster>(profile.clusters.values());
            for (final Cluster cluster : clusters) {
                final ArrayList<Command> commands = new ArrayList<Command>();
                commands.addAll(cluster.received.values());
                commands.addAll(cluster.generated.values());
                for (final Command command : commands) {
                    if (command.responseCommand == null || command.responseCommand.length() == 0) {
                        continue;
                    }

                    final String packageRoot = packageRootPrefix + packageZdpTransaction;
                    final String packagePath = getPackagePath(sourceRootPath, packageRoot);
                    final File packageFile = getPackageFile(packagePath);

                    final String className = command.nameUpperCamelCase + "Transaction";
                    final PrintWriter out = getClassOut(packageFile, className);

                    out.println("package " + packageRoot + ";");
                    out.println();

                    // out.println("import " + packageRootPrefix + packageZcl + ".ZclCommandMessage;");
                    // out.println("import " + packageRootPrefix + packageZdp + ".ZclCommand;");
                    // out.println("import " + packageRootPrefix + packageZcl + ".ZclField;");

                    out.println(
                            "import " + packageRootPrefix + packageZdpCommand + "." + command.nameUpperCamelCase + ";");
                    out.println(
                            "import " + packageRootPrefix + packageZdpCommand + "." + command.responseCommand + ";");

                    out.println("import " + packageRootPrefix + ".Command;");
                    out.println("import " + packageRootPrefix + ".CommandResponseMatcher;");
                    // out.println("import " + packageRootPrefix + packageZdp + ".ZdoRequest;");
                    // out.println("import " + packageRootPrefix + packageZdp + ".ZdoResponse;");

                    // out.println("import java.util.Map;");
                    // out.println("import java.util.HashMap;");

                    out.println();
                    out.println("/**");
                    out.println(" * " + command.commandLabel + " transaction class.");

                    if (command.commandDescription != null && command.commandDescription.size() != 0) {
                        out.println(" * <p>");
                        for (String line : command.commandDescription) {
                            out.println(" * " + line);
                        }
                    }

                    if (cluster.clusterDescription.size() > 0) {
                        out.println(" * <p>");
                        for (String line : cluster.clusterDescription) {
                            out.println(" * " + line);
                        }
                    }

                    out.println(" * <p>");
                    out.println(" * Code is auto-generated. Modifications may be overwritten!");

                    out.println(" */");
                    out.println("public class " + className + " implements CommandResponseMatcher {");

                    // out.println(" /**");
                    // out.println(" * Default constructor.");
                    // out.println(" */");
                    // out.println(" public " + className + "() {");
                    // out.println(" }");
                    // out.println(" setType(ZclCommandType." + command.commandType + ");");
                    // out.println(" commandId = " + command.commandId + ";");
                    // out.println(" commandDirection = "
                    // + (cluster.received.containsValue(command) ? "true" : "false") + ";");

                    out.println();
                    out.println("    @Override");
                    out.println("    public boolean isMatch(Command request, Command response) {");
                    out.println("        if (response instanceof " + command.responseCommand + ") {");
                    // out.println(" return ((" + command.nameUpperCamelCase + ") request).get"
                    // + command.responseRequest + "() == ((" + command.responseCommand + ") response).get"
                    // + command.responseResponse + "();");
                    out.println("        } else {");
                    out.println("            return false;");
                    out.println("        }");
                    out.println("    }");

                    out.println();
                    out.println("}");

                    out.flush();
                    out.close();
                }
            }
        }
    }

}<|MERGE_RESOLUTION|>--- conflicted
+++ resolved
@@ -271,15 +271,9 @@
         // }
     }
 
-<<<<<<< HEAD
-    private static void outputClassJavaDoc(final PrintWriter out, String info) {
-        out.println("/**");
-        out.println(info);
-=======
     private static void outputClassJavaDoc(final PrintWriter out, String description) {
         out.println("/**");
         out.println(" * " + description);
->>>>>>> 78e303e3
         out.println(" * <p>");
         out.println(" * Code is auto-generated. Modifications may be overwritten!");
         out.println(" *");
@@ -330,11 +324,7 @@
         out.println("import " + packageRootPrefix + "." + "IeeeAddress" + ";");
         out.println("import " + packageRootPrefix + "." + "ExtendedPanId" + ";");
         out.println();
-<<<<<<< HEAD
-        outputClassJavaDoc(out, " * Defines the ZigBee data types used in the library");
-=======
         outputClassJavaDoc(out, "Enumeration of the ZCL data types");
->>>>>>> 78e303e3
         out.println("public enum " + className + " {");
 
         DataType newDataType = new DataType();
@@ -439,11 +429,7 @@
 
         out.println("package " + packageRoot + ";");
         out.println();
-<<<<<<< HEAD
-        outputClassJavaDoc(out, " * Defines the ZigBee profiles");
-=======
         outputClassJavaDoc(out, "Enumeration of ZigBee profile types");
->>>>>>> 78e303e3
         out.println("public enum " + className + " {");
 
         final LinkedList<Profile> profiles = new LinkedList<Profile>(context.profiles.values());
@@ -498,11 +484,7 @@
         out.println("import java.util.Map;");
 
         out.println();
-<<<<<<< HEAD
-        outputClassJavaDoc(out, " * Defines the ZigBee Clusters");
-=======
         outputClassJavaDoc(out, "Enumeration of ZigBee Clusters");
->>>>>>> 78e303e3
         out.println("public enum " + className + " {");
 
         final LinkedList<Profile> profiles = new LinkedList<Profile>(context.profiles.values());
@@ -582,11 +564,7 @@
 
         out.println("package " + packageRoot + ";");
         out.println();
-<<<<<<< HEAD
-        outputClassJavaDoc(out, " * Def NOT USED");
-=======
         outputClassJavaDoc(out, "Enumeration of ZCL commands");
->>>>>>> 78e303e3
         out.println("public enum " + className + " {");
 
         final LinkedList<String> valueRows = new LinkedList<String>();
@@ -667,11 +645,7 @@
 
         out.println("package " + packageRoot + ";");
         out.println();
-<<<<<<< HEAD
-        outputClassJavaDoc(out, " * Defines the ZigBee attribute types");
-=======
         outputClassJavaDoc(out, "Enumeration of ZigBee attributes");
->>>>>>> 78e303e3
         out.println("public enum " + className + " {");
 
         boolean first = true;
@@ -741,11 +715,7 @@
 
         out.println("package " + packageRoot + ";");
         out.println();
-<<<<<<< HEAD
-        outputClassJavaDoc(out, " * Defines the ZigBee field types used in the library");
-=======
         outputClassJavaDoc(out, "Enumeration of ZCL fields");
->>>>>>> 78e303e3
         out.println("public enum " + className + " {");
 
         final LinkedList<String> valueRows = new LinkedList<String>();
@@ -1203,11 +1173,7 @@
         out.println();
 
         out.println();
-<<<<<<< HEAD
-        outputClassJavaDoc(out, " * Defines the ZigBee Cluster Library Commands");
-=======
         outputClassJavaDoc(out, "Enumeration of ZigBee Cluster Library commands");
->>>>>>> 78e303e3
         out.println("public enum " + className + " {");
         boolean first = true;
         for (String command : commandEnum.keySet()) {
@@ -1695,20 +1661,16 @@
         for (final Profile profile : profiles) {
             final LinkedList<Cluster> clusters = new LinkedList<Cluster>(profile.clusters.values());
             for (final Cluster cluster : clusters) {
-                final String packageRoot = packageRootPrefix + packageZclProtocolCommand + "."
-                        + cluster.clusterType.replace("_", "").toLowerCase();
-                final String packagePath = getPackagePath(sourceRootPath, packageRoot);
-                final File packageFile = getPackageFile(packagePath);
-
-                // final String packageRoot = packageRootPrefix + "." + packageZclCluster;
-                // final String packagePath = getPackagePath(sourceRootPath, packageRoot);
-                // final File packageFile = getPackageFile(packagePath + (packageZclCluster).replace('.', '/'));
-
                 if (cluster.attributes.size() != 0) {
                     for (final Attribute attribute : cluster.attributes.values()) {
                         if (attribute.valueMap.isEmpty()) {
                             continue;
                         }
+
+                        final String packageRoot = packageRootPrefix + packageZclProtocolCommand + "."
+                                + cluster.clusterType.replace("_", "").toLowerCase();
+                        final String packagePath = getPackagePath(sourceRootPath, packageRoot);
+                        final File packageFile = getPackageFile(packagePath);
 
                         final String className = attribute.nameUpperCamelCase + "Enum";
                         final PrintWriter out = getClassOut(packageFile, className);
@@ -2282,11 +2244,7 @@
         out.println();
 
         out.println();
-<<<<<<< HEAD
-        outputClassJavaDoc(out, " * Defines the ZDO commands");
-=======
         outputClassJavaDoc(out, "Enumeration of ZDP commands");
->>>>>>> 78e303e3
         out.println("public enum " + className + " {");
         boolean first = true;
         for (String command : commandEnum.keySet()) {
