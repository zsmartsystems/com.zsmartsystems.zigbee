/**
 * Copyright (c) 2016-2021 by the respective copyright holders.
 * All rights reserved. This program and the accompanying materials
 * are made available under the terms of the Eclipse Public License v1.0
 * which accompanies this distribution, and is available at
 * http://www.eclipse.org/legal/epl-v10.html
 */
package com.zsmartsystems.zigbee.dongle.telegesis.internal;

import java.util.ArrayList;
import java.util.Arrays;
import java.util.List;
import java.util.Queue;
import java.util.concurrent.Callable;
import java.util.concurrent.ConcurrentLinkedQueue;
import java.util.concurrent.ExecutionException;
import java.util.concurrent.ExecutorService;
import java.util.concurrent.Future;
import java.util.concurrent.ScheduledExecutorService;
import java.util.concurrent.ScheduledFuture;
import java.util.concurrent.TimeUnit;
import java.util.concurrent.TimeoutException;

import org.slf4j.Logger;
import org.slf4j.LoggerFactory;

import com.zsmartsystems.zigbee.ZigBeeExecutors;
import com.zsmartsystems.zigbee.dongle.telegesis.ZigBeeDongleTelegesis;
import com.zsmartsystems.zigbee.dongle.telegesis.internal.protocol.TelegesisCommand;
import com.zsmartsystems.zigbee.dongle.telegesis.internal.protocol.TelegesisEvent;
import com.zsmartsystems.zigbee.dongle.telegesis.internal.protocol.TelegesisFrame;
import com.zsmartsystems.zigbee.dongle.telegesis.internal.protocol.TelegesisStatusCode;
import com.zsmartsystems.zigbee.transport.ZigBeePort;

/**
 * Frame parser for the Telegesis AT command protocol.
 *
 * @author Chris Jackson
 *
 */
public class TelegesisFrameHandler {
    /**
     * The logger.
     */
    private final Logger logger = LoggerFactory.getLogger(TelegesisFrameHandler.class);

    /**
     * The queue of {@link TelegesisFrame} frames waiting to be sent
     */
    private final Queue<TelegesisCommand> sendQueue = new ConcurrentLinkedQueue<TelegesisCommand>();

    private ExecutorService executor = ZigBeeExecutors.newCachedThreadPool("TelegesisFrameExecutor");

    /**
     * List of listeners waiting for commands to complete
     */
    private final List<TelegesisListener> transactionListeners = new ArrayList<TelegesisListener>();

    /**
     * List of event listeners
     */
    private final List<TelegesisEventListener> eventListeners = new ArrayList<TelegesisEventListener>();

    /**
     * The port.
     */
    private ZigBeePort serialPort;

    /**
     * The parser parserThread.
     */
    private Thread parserThread = null;

    /**
     * Object to synchronise access to sentCommand
     */
    private Object commandLock = new Object();

    /**
     * The command that we're currently sending, or null if no command is being transacted
     */
    private TelegesisCommand sentCommand = null;

    /**
     * Flag reflecting that parser has been closed and parser parserThread should exit.
     */
    private boolean closeHandler = false;

    /**
     * Scheduler used as a timer to abort any transactions that don't complete in a timely manner
     */
    private ScheduledExecutorService timeoutScheduler;

    /**
     * The future be used for timeouts
     */
    private ScheduledFuture<?> timeoutTimer = null;

    /**
     * The maximum number of milliseconds to wait for the response from the stick once the request was sent.
     * This must account for any delays in the host.
     */
    private final int DEFAULT_COMMAND_TIMEOUT = 3000;

    /**
     * The maximum number of milliseconds to wait for the completion of the transaction after it's queued
     */
    private final int DEFAULT_TRANSACTION_TIMEOUT = 8000;

    /**
     * The maximum number of milliseconds to wait for the response from the stick once the request was sent
     */
    private int transactionTimeout = DEFAULT_TRANSACTION_TIMEOUT;

    /**
     * The maximum number of milliseconds to wait for the completion of the transaction after it's queued
     */
    private int commandTimeout = DEFAULT_COMMAND_TIMEOUT;

    /**
     * Maximum number of consecutive timeouts allowed while waiting to receive the response
     */
    private final int ACK_TIMEOUTS = 2;
    private int retries = 0;

    /**
     * The dongle instance to receive notifications
     */
    private final ZigBeeDongleTelegesis zigBeeDongleTelegesis;

    enum RxStateMachine {
        WAITING,
        RECEIVE_CMD,
        RECEIVE_ASCII,
        RECEIVE_BINARY
    }

    public TelegesisFrameHandler(ZigBeeDongleTelegesis zigBeeDongleTelegesis) {
        this.zigBeeDongleTelegesis = zigBeeDongleTelegesis;
    }

    /**
     * Construct which sets input stream where the packet is read from the and
     * handler which further processes the received packet.
     *
     * @param serialPort the {@link ZigBeePort}
     */
    public void start(final ZigBeePort serialPort) {

        this.serialPort = serialPort;

        timeoutScheduler = ZigBeeExecutors.newSingleThreadScheduledExecutor("TelegesisTimer");

        parserThread = new Thread("TelegesisFrameHandler") {
            @Override
            public void run() {
                logger.debug("TelegesisFrameHandler thread started");

                while (!closeHandler) {
                    try {
                        synchronized (commandLock) {
                            if (sentCommand == null) {
                                sendNextFrame();
                            }
                        }

                        // Get a packet from the serial port
                        int[] responseData = getPacket();
                        if (responseData == null) {
                            continue;
                        }

                        StringBuilder builder = new StringBuilder();
                        for (int value : responseData) {
                            builder.append(String.format("%c", value));
                        }
                        logger.debug("RX Telegesis Data:{}", builder.toString());

                        // Use the Event Factory to get an event
                        TelegesisEvent event = TelegesisEventFactory.getTelegesisFrame(responseData);
                        if (event != null) {
                            notifyEventReceived(event);
                            continue;
                        }

                        // If we're sending a command, then we need to process any responses
                        synchronized (commandLock) {
                            if (sentCommand != null) {
                                boolean done;
                                try {
                                    done = sentCommand.deserialize(responseData);
                                } catch (Exception e) {
                                    logger.debug("Exception deserialising frame {}. Transaction will complete. ",
                                            builder.toString(), e);
                                    done = true;
                                }

                                if (done) {
                                    // Command completed
                                    notifyTransactionComplete(sentCommand);
                                    sentCommand = null;
                                }
                            }
                        }
                    } catch (Exception e) {
                        logger.error("TelegesisFrameHandler exception", e);
                    }
                }
                logger.debug("TelegesisFrameHandler thread exited.");
            }
        };

        parserThread.setDaemon(true);
        parserThread.start();
    }

    private int[] getPacket() {
        int[] inputBuffer = new int[120];
        int inputBufferLength = 0;
        RxStateMachine rxState = RxStateMachine.WAITING;
        int binaryLength = 0;

        logger.trace("TELEGESIS: Get Packet");
        while (!closeHandler) {
            int val = serialPort.read();
            if (val == -1) {
                // Timeout
                continue;
            }
            if (inputBufferLength >= inputBuffer.length) {
                // If we overrun the buffer, reset and go to WAITING mode
                inputBufferLength = 0;
                rxState = RxStateMachine.WAITING;
                logger.debug("TELEGESIS RX buffer overrun - resetting!");
            }

            logger.trace("RX Telegesis: {}", String.format("%02X %c", val, val));

            switch (rxState) {
                case WAITING:
                    // Ignore any CR and LF
                    if (val == '\n' || val == '\r') {
                        continue;
                    }

                    inputBuffer[inputBufferLength++] = val;
                    rxState = RxStateMachine.RECEIVE_CMD;
                    break;
                case RECEIVE_CMD:
                    if (val == '\n' || val == '\r') {
                        // We're done
                        // Return the packet without the CRLF on the end
                        return Arrays.copyOfRange(inputBuffer, 0, inputBufferLength);
                    }

                    // Here we wait for the colon
                    // This allows us to avoid switching into binary mode for ATS responses
                    inputBuffer[inputBufferLength++] = val;
                    if (val == ':') {
                        rxState = RxStateMachine.RECEIVE_ASCII;
                    }
                    break;
                case RECEIVE_ASCII:
                    if (val == '\n' || val == '\r') {
                        // We're done
                        // Return the packet without the CRLF on the end
                        return Arrays.copyOfRange(inputBuffer, 0, inputBufferLength);
                    }

                    inputBuffer[inputBufferLength++] = val;

                    // Handle switching to binary mode...
                    // This detects the = sign, and then gets the previous numbers which should
                    // be the length of binary data
                    if ((val == '=' || val == ':') && inputBufferLength > 2) {
                        char[] chars = new char[2];
                        chars[0] = (char) inputBuffer[inputBufferLength - 3];
                        chars[1] = (char) inputBuffer[inputBufferLength - 2];
                        try {
                            binaryLength = Integer.parseInt(new String(chars), 16);
                            rxState = RxStateMachine.RECEIVE_BINARY;
                        } catch (NumberFormatException e) {
                            // Eat the exception
                            // This will occur when we have an '=' that's not part of a binary field
                        }
                    }

                    break;
                case RECEIVE_BINARY:
                    inputBuffer[inputBufferLength++] = val;
                    if (--binaryLength == 0) {
                        rxState = RxStateMachine.RECEIVE_ASCII;
                    }
                    break;
                default:
                    break;
            }
        }

        return null;
    }

    /**
     * Set the close flag to true.
     */
    public void setClosing() {
        this.closeHandler = true;
    }

    /**
     * Requests parser thread to shutdown.
     */
    public void close() {
        setClosing();

        timeoutScheduler.shutdownNow();
        executor.shutdownNow();

        try {
            parserThread.interrupt();
            parserThread.join();
        } catch (InterruptedException e) {
            logger.debug("Interrupted in packet parser thread shutdown join.");
        }
        logger.debug("TelegesisFrameHandler closed.");
    }

    /**
     * Checks if parser thread is alive.
     *
     * @return true if parser thread is alive.
     */
    public boolean isAlive() {
        return parserThread != null && parserThread.isAlive();
    }

    private void sendNextFrame() {
        synchronized (commandLock) {
            // Are we already processing a command?
            if (sentCommand != null) {
                return;
            }

            TelegesisCommand nextFrame = sendQueue.poll();
            if (nextFrame == null) {
                // Nothing to send
                stopTimer();
                return;
            }

            logger.debug("TX Telegesis: {}", nextFrame);

            // Remember the command we're processing
            sentCommand = nextFrame;

            // Send the data
            StringBuilder builder = new StringBuilder();
            int[] frameData = nextFrame.serialize();
            for (int sendByte : frameData) {
                builder.append(String.format("%c", sendByte));
            }
            serialPort.write(frameData);
<<<<<<< HEAD
=======
            logger.debug("TX Telegesis Data:{}", builder.toString());
>>>>>>> cc29cae2

            // Start the timeout
            startTimer();
        }
    }

    /**
     * Add a Telegesis command frame to the send queue. The sendQueue is a FIFO queue.
     * This method queues a {@link TelegesisCommand} frame without waiting for a response.
     *
     * @param request {@link TelegesisFrame}
     */
    public void queueFrame(TelegesisCommand request) {
        sendQueue.add(request);

        logger.debug("TX Telegesis queue: {}", sendQueue.size());

        sendNextFrame();
    }

    /**
     * Notify any transaction listeners when we receive a response.
     *
     * @param response the response data received
     * @return true if the response was processed
     */
    private boolean notifyTransactionComplete(final TelegesisCommand response) {
        boolean processed = false;

        logger.debug("RX Telegesis: {}", response);
        synchronized (transactionListeners) {
            for (TelegesisListener listener : transactionListeners) {
                try {
                    if (listener.transactionEvent(response)) {
                        processed = true;
                    }
                } catch (Exception e) {
                    logger.debug("Exception processing Telegesis frame: {}: ", response, e);
                }
            }
        }

        return processed;
    }

    /**
     * Sets the command timeout. This is the number of milliseconds to wait for a response from the stick once the
     * command has been sent.
     *
     * @param commandTimeout the number of milliseconds to wait for a response
     */
    public void setCommandTimeout(int commandTimeout) {
        this.commandTimeout = commandTimeout;
    }

    /**
     * Sets the transaction timeout. This is the number of milliseconds to wait for a response from the stick once the
     * command has been initially queued.
     *
     * @param transactionTimeout the number of milliseconds to wait for a response from the stick
     */
    public void setTransactionTimeout(int transactionTimeout) {
        this.transactionTimeout = transactionTimeout;
    }

    private void addTransactionListener(TelegesisListener listener) {
        synchronized (transactionListeners) {
            if (transactionListeners.contains(listener)) {
                return;
            }

            transactionListeners.add(listener);
        }
    }

    private void removeTransactionListener(TelegesisListener listener) {
        synchronized (transactionListeners) {
            transactionListeners.remove(listener);
        }
    }

    /**
     * Notify any event listeners when we receive an event.
     *
     * @param event the {@link TelegesisEvent} received
     */
    private void notifyEventReceived(final TelegesisEvent event) {
        logger.debug("RX Telegesis: {}", event);
        synchronized (eventListeners) {
            for (TelegesisEventListener listener : eventListeners) {
                try {
                    listener.telegesisEventReceived(event);
                } catch (Exception e) {
                    logger.debug("Exception processing Telegesis frame: {}: ", event, e);
                }
            }
        }
    }

    /**
     * Add a {@link TelegesisEventListener} to receive events from the dongle
     *
     * @param listener the {@link TelegesisEventListener} which will be notified of incoming events
     */
    public void addEventListener(TelegesisEventListener listener) {
        synchronized (eventListeners) {
            if (eventListeners.contains(listener)) {
                return;
            }

            eventListeners.add(listener);
        }
    }

    /**
     * Remove a {@link TelegesisEventListener}
     *
     * @param listener the {@link TelegesisEventListener}
     */
    public void removeEventListener(TelegesisEventListener listener) {
        synchronized (eventListeners) {
            eventListeners.remove(listener);
        }
    }

    /**
     * Sends a Telegesis request to the NCP without waiting for the response.
     *
     * @param command Request {@link TelegesisCommand} to send
     * @return response {@link Future} {@link TelegesisCommand}
     */
    public Future<TelegesisCommand> sendRequestAsync(final TelegesisCommand command) {
        class TransactionWaiter implements Callable<TelegesisCommand>, TelegesisListener {
            private boolean complete = false;

            @Override
            public TelegesisCommand call() {
                // Register a listener
                addTransactionListener(this);

                // Send the transaction
                queueFrame(command);

                // Wait for the transaction to complete
                synchronized (this) {
                    while (!complete) {
                        try {
                            wait();
                        } catch (InterruptedException e) {
                            complete = true;
                        }
                    }
                }

                // Remove the listener
                removeTransactionListener(this);

                return null;// response;
            }

            @Override
            public boolean transactionEvent(TelegesisCommand response) {
                // Check if this response completes our transaction
                if (!command.equals(response)) {
                    return false;
                }

                // response = request;
                synchronized (this) {
                    complete = true;
                    notify();
                }

                return true;
            }
        }

        Callable<TelegesisCommand> worker = new TransactionWaiter();
        return executor.submit(worker);
    }

    /**
     * Sends a Telegesis request to the dongle and waits for the response. The response is correlated with the request
     * and the response data is available for the caller in the original command class.
     *
     * @param command Request {@link TelegesisCommand}
     * @return response {@link TelegesisStatusCode} of the response, or null if there was a timeout
     */
    public TelegesisStatusCode sendRequest(final TelegesisCommand command) {
        Future<TelegesisCommand> future = sendRequestAsync(command);
        try {
            future.get(transactionTimeout, TimeUnit.MILLISECONDS);
        } catch (InterruptedException | ExecutionException | TimeoutException e) {
            logger.debug("Telegesis interrupted in sendRequest {}", command);
            future.cancel(true);
            return null;
        }

        return command.getStatus();
    }

    /**
     * Sends a Telegesis request to the NCP without waiting for the response.
     *
     * @param eventClass Request {@link TelegesisCommand} to send
     * @return response {@link Future} {@link TelegesisEvent}
     */
    public Future<TelegesisEvent> waitEventAsync(final Class<?> eventClass) {
        class TransactionWaiter implements Callable<TelegesisEvent>, TelegesisEventListener {
            private boolean complete = false;
            private TelegesisEvent receivedEvent = null;

            @Override
            public TelegesisEvent call() {
                // Register a listener
                addEventListener(this);

                // Wait for the event
                synchronized (this) {
                    while (!complete) {
                        try {
                            wait();
                        } catch (InterruptedException e) {
                            logger.debug("Telegesis interrupted in waitEventAsync {}", eventClass);
                        }
                    }
                }

                // Remove the listener
                removeEventListener(this);

                return receivedEvent;
            }

            @Override
            public void telegesisEventReceived(TelegesisEvent event) {
                // Check if this response completes our transaction
                if (event.getClass() != eventClass) {
                    return;
                }

                receivedEvent = event;

                synchronized (this) {
                    complete = true;
                    notify();
                }
            }
        }

        Callable<TelegesisEvent> worker = new TransactionWaiter();
        return executor.submit(worker);
    }

    /**
     * Wait for the requested {@link TelegesisEvent} to occur
     *
     * @param eventClass the {@link TelegesisEvent} to wait for
     * @return the {@link TelegesisEvent} once received, or null on exception
     */
    public TelegesisEvent eventWait(final Class<?> eventClass) {
        Future<TelegesisEvent> future = waitEventAsync(eventClass);
        try {
            return future.get(transactionTimeout, TimeUnit.MILLISECONDS);
        } catch (InterruptedException | ExecutionException | TimeoutException e) {
            logger.debug("Telegesis interrupted in eventWait {}", eventClass);
            future.cancel(true);
            return null;
        }
    }

    /**
     * Starts the transaction timeout. This will simply cancel the transaction and send the next frame from the queue if
     * the timer times out. We don't try and retry as this might cause other unwanted issues.
     */
    private void startTimer() {
        stopTimer();
        logger.trace("TELEGESIS Timer: Start");
        timeoutTimer = timeoutScheduler.schedule(new Runnable() {
            @Override
            public void run() {
                timeoutTimer = null;
                logger.debug("TELEGESIS Timer: Timeout {}", retries);
                synchronized (commandLock) {
                    if (retries++ >= ACK_TIMEOUTS) {
                        // Too many retries.
                        // We should alert the upper layer so they can reset the link?
                        zigBeeDongleTelegesis.notifyStateUpdate(false);

                        logger.debug("Error: number of retries exceeded [{}].", retries);
                        return;
                    }

                    if (sentCommand != null) {
                        sentCommand = null;
                        sendNextFrame();
                    }
                }
            }
        }, commandTimeout, TimeUnit.MILLISECONDS);
    }

    private void stopTimer() {
        if (timeoutTimer != null) {
            logger.trace("TELEGESIS Timer: Stop");
            timeoutTimer.cancel(false);
            timeoutTimer = null;
            retries = 0;
        }
    }

    interface TelegesisListener {
        boolean transactionEvent(TelegesisCommand response);
    }
}<|MERGE_RESOLUTION|>--- conflicted
+++ resolved
@@ -360,10 +360,7 @@
                 builder.append(String.format("%c", sendByte));
             }
             serialPort.write(frameData);
-<<<<<<< HEAD
-=======
             logger.debug("TX Telegesis Data:{}", builder.toString());
->>>>>>> cc29cae2
 
             // Start the timeout
             startTimer();
