/**
 * Copyright (c) 2016-2021 by the respective copyright holders.
 * All rights reserved. This program and the accompanying materials
 * are made available under the terms of the Eclipse Public License v1.0
 * which accompanies this distribution, and is available at
 * http://www.eclipse.org/legal/epl-v10.html
 */
package com.zsmartsystems.zigbee.dongle.telegesis.internal;

import static org.junit.Assert.assertEquals;
import static org.junit.Assert.assertNotNull;
import static org.junit.Assert.assertTrue;

import java.io.ByteArrayInputStream;
import java.io.File;
import java.io.FileInputStream;
import java.io.FileNotFoundException;
import java.io.IOException;
import java.io.InputStream;
import java.lang.reflect.InvocationTargetException;
import java.lang.reflect.Method;
import java.util.Arrays;

import org.junit.Test;

import com.zsmartsystems.zigbee.transport.ZigBeePort;

/**
 *
 * @author Chris Jackson
 *
 */
public class TelegesisFirmwareUpdateHandlerTest {
    private final int CR = '\n';
    private final String sACK = "\u0006";
    private final String sNAK = "\u0015";

    private final int SOH = 0x01;
    private final int EOT = 0x04;
    private final int ACK = 0x06;
    private final int NAK = 0x15;
    private final int CAN = 0x18;

    private boolean getBlPrompt(String packet) {
        ByteArrayInputStream stream = new ByteArrayInputStream(packet.getBytes());
        ZigBeePort port = new TestPort(stream);
        TelegesisFirmwareUpdateHandler firmwareHandler = new TelegesisFirmwareUpdateHandler(null, null, port, null);

        Method privateMethod;
        try {
            privateMethod = TelegesisFirmwareUpdateHandler.class.getDeclaredMethod("getBlPrompt");
            privateMethod.setAccessible(true);

            return (boolean) privateMethod.invoke(firmwareHandler);
        } catch (NoSuchMethodException | SecurityException | IllegalArgumentException | IllegalAccessException
                | InvocationTargetException e) {
            e.printStackTrace();
        }

        return false;
    }

    private int getTransferResponse(String packet) {
        ByteArrayInputStream stream = new ByteArrayInputStream(packet.getBytes());
        ZigBeePort port = new TestPort(stream);
        TelegesisFirmwareUpdateHandler firmwareHandler = new TelegesisFirmwareUpdateHandler(null, null, port, null);

        Method privateMethod;
        try {
            privateMethod = TelegesisFirmwareUpdateHandler.class.getDeclaredMethod("getTransferResponse");
            privateMethod.setAccessible(true);

            return (int) privateMethod.invoke(firmwareHandler);
        } catch (NoSuchMethodException | SecurityException | IllegalArgumentException | IllegalAccessException
                | InvocationTargetException e) {
            e.printStackTrace();
        }

        return 0;
    }

    @Test
    public void testGetBlPrompt() {
        boolean response = getBlPrompt(CR + "BL >");
        assertEquals(true, response);
    }

    @Test
    public void testGetTransferResponse() {
        int response = getTransferResponse(sNAK);
        assertEquals(NAK, response);
        response = getTransferResponse(sACK);
        assertEquals(ACK, response);
    }

    @Test
    public void testTransfer() {
        File file = new File("./src/test/resource/xmodem.txt");
        InputStream firmwareStream;
        try {
            firmwareStream = new FileInputStream(file);
        } catch (FileNotFoundException e) {
            e.printStackTrace();
            firmwareStream = null;
        }

        assertNotNull(firmwareStream);
        ByteArrayInputStream inStream = new ByteArrayInputStream(new byte[] { ACK, ACK, ACK, ACK });

        TestPort port = new TestPort(inStream);
        TelegesisFirmwareUpdateHandler firmwareHandler = new TelegesisFirmwareUpdateHandler(null, firmwareStream, port,
                null);

        boolean returnVal = false;
        Method privateMethod;
        try {
            privateMethod = TelegesisFirmwareUpdateHandler.class.getDeclaredMethod("transferFile");
            privateMethod.setAccessible(true);

            returnVal = (boolean) privateMethod.invoke(firmwareHandler);
        } catch (NoSuchMethodException | SecurityException | IllegalArgumentException | IllegalAccessException
                | InvocationTargetException e) {
            e.printStackTrace();
            returnVal = false;
        }

        assertTrue(returnVal);
        byte[] sentData = port.getOutput();

        // Expecting 3 packets, plus the EOT
        assertEquals(133 * 3 + 1, sentData.length);
        assertEquals(SOH, sentData[0]);
        assertEquals(1, sentData[1]);
        assertEquals(254, sentData[2] & 0xff);
        assertEquals(113, sentData[131]);
        assertEquals(15, sentData[132]);
        assertEquals(SOH, sentData[133]);
        assertEquals(2, sentData[134]);
        assertEquals(253, sentData[135] & 0xff);
        assertEquals(113, sentData[264]);
        assertEquals(15, sentData[265]);
        assertEquals(SOH, sentData[266]);
        assertEquals(3, sentData[267]);
        assertEquals(252, sentData[268] & 0xff);
        assertEquals(EOT, sentData[399]);
    }

    class TestPort implements ZigBeePort {
        InputStream input;
        byte[] output = new byte[1024];
        int cnt = 0;

        TestPort(InputStream input) {
            this.input = input;
        }

        @Override
        public boolean open() {
            return true;
        }

        @Override
        public void close() {
        }

        @Override
        public void write(int value) {
            output[cnt++] = (byte) value;
        }

        @Override
        public void write(int[] bytes) {
<<<<<<< HEAD
            for(int value : bytes) {
                output[cnt++] = (byte) value;
=======
            for(int val : bytes) {
                output[cnt++] = (byte) val;
>>>>>>> cc29cae2
            }
        }

        @Override
        public int read(int timeout) {
            return read();
        }

        @Override
        public int read() {
            try {
                return input.read();
            } catch (IOException e) {
                return -1;
            }
        }

        @Override
        public boolean open(int baudRate) {
            return false;
        }

        @Override
        public boolean open(int baudRate, FlowControl flowControl) {
            return false;
        }

        @Override
        public void purgeRxBuffer() {
        }

        public byte[] getOutput() {
            return Arrays.copyOfRange(output, 0, cnt);
        }
    }
}<|MERGE_RESOLUTION|>--- conflicted
+++ resolved
@@ -170,13 +170,8 @@
 
         @Override
         public void write(int[] bytes) {
-<<<<<<< HEAD
-            for(int value : bytes) {
-                output[cnt++] = (byte) value;
-=======
             for(int val : bytes) {
                 output[cnt++] = (byte) val;
->>>>>>> cc29cae2
             }
         }
 
