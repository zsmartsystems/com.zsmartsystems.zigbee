--- conflicted
+++ resolved
@@ -309,19 +309,11 @@
                     logger.debug("{}: Error instantiating cluster {}", getEndpointAddress(), clusterType);
                 }
                 if (isInput) {
-<<<<<<< HEAD
-                    logger.debug("{}: Setting cluster {} as server", getDeviceAddress(), clusterType);
+                    logger.debug("{}: Setting cluster {} as server", getEndpointAddress(), clusterType);
                     clusterClass.setServer();
                 } else {
-                    logger.debug("{}: Setting cluster {} as client", getDeviceAddress(), clusterType);
+                    logger.debug("{}: Setting cluster {} as client", getEndpointAddress(), clusterType);
                     clusterClass.setClient();
-=======
-                    logger.debug("{}: Setting cluster {} as server", getEndpointAddress(), clusterType);
-                    clusterClass.setServer(true);
-                } else {
-                    logger.debug("{}: Setting cluster {} as client", getEndpointAddress(), clusterType);
-                    clusterClass.setClient(true);
->>>>>>> 3ce558d1
                 }
 
                 // Add to our list of clusters
@@ -416,11 +408,7 @@
             ZclCluster cluster = getReceiveCluster(attributeCommand.getClusterId(),
                     attributeCommand.getCommandDirection());
             if (cluster == null) {
-<<<<<<< HEAD
-                logger.debug("{}: Cluster {} not found for attribute response", getDeviceAddress(),
-=======
-                logger.debug("{}: Cluster {} not found for attribute report", getEndpointAddress(),
->>>>>>> 3ce558d1
+                logger.debug("{}: Cluster {} not found for attribute response", getEndpointAddress(),
                         attributeCommand.getClusterId());
                 return;
             }
