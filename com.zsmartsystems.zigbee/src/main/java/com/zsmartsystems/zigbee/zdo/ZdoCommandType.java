--- conflicted
+++ resolved
@@ -91,11 +91,7 @@
 
 
 /**
-<<<<<<< HEAD
- * Defines the ZDO commands
-=======
  * Enumeration of ZDP commands
->>>>>>> 78e303e3
  * <p>
  * Code is auto-generated. Modifications may be overwritten!
  *
