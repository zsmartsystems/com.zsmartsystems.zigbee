/**
 * Copyright (c) 2016-2017 by the respective copyright holders.
 * All rights reserved. This program and the accompanying materials
 * are made available under the terms of the Eclipse Public License v1.0
 * which accompanies this distribution, and is available at
 * http://www.eclipse.org/legal/epl-v10.html
 */
package com.zsmartsystems.zigbee.zcl;

import java.util.ArrayList;
import java.util.Collections;
import java.util.HashSet;
import java.util.List;
import java.util.Map;
import java.util.Set;
import java.util.concurrent.ExecutionException;
import java.util.concurrent.Future;

import org.slf4j.Logger;
import org.slf4j.LoggerFactory;

import com.zsmartsystems.zigbee.CommandResult;
import com.zsmartsystems.zigbee.IeeeAddress;
import com.zsmartsystems.zigbee.ZigBeeEndpoint;
import com.zsmartsystems.zigbee.ZigBeeEndpointAddress;
import com.zsmartsystems.zigbee.ZigBeeException;
import com.zsmartsystems.zigbee.ZigBeeNetworkManager;
import com.zsmartsystems.zigbee.internal.NotificationService;
import com.zsmartsystems.zigbee.zcl.clusters.ZclOtaUpgradeCluster;
import com.zsmartsystems.zigbee.zcl.clusters.general.ConfigureReportingCommand;
import com.zsmartsystems.zigbee.zcl.clusters.general.DefaultResponse;
import com.zsmartsystems.zigbee.zcl.clusters.general.DiscoverAttributesCommand;
import com.zsmartsystems.zigbee.zcl.clusters.general.DiscoverCommandsGenerated;
import com.zsmartsystems.zigbee.zcl.clusters.general.DiscoverCommandsReceived;
import com.zsmartsystems.zigbee.zcl.clusters.general.ReadAttributesCommand;
import com.zsmartsystems.zigbee.zcl.clusters.general.ReadAttributesResponse;
import com.zsmartsystems.zigbee.zcl.clusters.general.ReadReportingConfigurationCommand;
import com.zsmartsystems.zigbee.zcl.clusters.general.WriteAttributesCommand;
import com.zsmartsystems.zigbee.zcl.field.AttributeRecord;
import com.zsmartsystems.zigbee.zcl.field.AttributeReport;
import com.zsmartsystems.zigbee.zcl.field.AttributeReportingConfigurationRecord;
import com.zsmartsystems.zigbee.zcl.field.ReadAttributeStatusRecord;
import com.zsmartsystems.zigbee.zcl.field.WriteAttributeRecord;
import com.zsmartsystems.zigbee.zcl.protocol.ZclCommandDirection;
import com.zsmartsystems.zigbee.zdo.ZdoResponseMatcher;
import com.zsmartsystems.zigbee.zdo.command.BindRequest;
import com.zsmartsystems.zigbee.zdo.command.UnbindRequest;

/**
 * Base class for the ZCL Cluster
 *
 * @author Chris Jackson
 *
 */
public abstract class ZclCluster {
    /**
     * The logger
     */
    private Logger logger = LoggerFactory.getLogger(ZclCluster.class);

    /**
     * The {@link ZigBeeNetworkManager} to which this device belongs
     */
    private final ZigBeeNetworkManager zigbeeManager;
    private final ZigBeeEndpoint zigbeeEndpoint;
    protected final int clusterId;
    protected final String clusterName;

    /**
     * Defines if the remote is a client (true) or server (false)
     * The definition of the direction is based on the remote being the server. If it is really
     * a server, then we need to reverse direction
     */
    private boolean isClient = false;

    private final List<ZclAttributeListener> attributeListeners = new ArrayList<ZclAttributeListener>();

    protected Map<Integer, ZclAttribute> attributes = initializeAttributes();

    protected abstract Map<Integer, ZclAttribute> initializeAttributes();

    public ZclCluster(ZigBeeNetworkManager zigbeeManager, ZigBeeEndpoint zigbeeEndpoint, int clusterId,
            String clusterName) {
        this.zigbeeManager = zigbeeManager;
        this.zigbeeEndpoint = zigbeeEndpoint;
        this.clusterId = clusterId;
        this.clusterName = clusterName;
    }

    protected Future<CommandResult> send(ZclCommand command) {
<<<<<<< HEAD
        command.setDestinationAddress(zigbeeEndpoint.getDeviceAddress());
        if (isClient()) {
            command.setCommandDirection(ZclCommandDirection.SERVER_TO_CLIENT);
        }
=======
        command.setDestinationAddress(zigbeeEndpoint.getEndpointAddress());
>>>>>>> 3ce558d1

        return zigbeeManager.unicast(command, new ZclResponseMatcher());
    }

    /**
     * Read an attribute
     *
     * @param attribute the {@link ZclAttribute} to read
     * @return command future
     */
    public Future<CommandResult> read(final ZclAttribute attribute) {
        final ReadAttributesCommand command = new ReadAttributesCommand();

        command.setClusterId(clusterId);
        command.setIdentifiers(Collections.singletonList(attribute.getId()));
        command.setDestinationAddress(zigbeeEndpoint.getEndpointAddress());

        return send(command);
        // return zigbeeManager.unicast(command, new ZclCustomResponseMatcher());
    }

    /**
     * Write an attribute
     *
     * @param attribute the {@link ZclAttribute} to write
     * @param value the value to set (as {@link Object})
     * @return command future {@link CommandResult}
     */
    public Future<CommandResult> write(final ZclAttribute attribute, final Object value) {
        final WriteAttributesCommand command = new WriteAttributesCommand();

        command.setClusterId(clusterId);
        final WriteAttributeRecord attributeIdentifier = new WriteAttributeRecord();
        attributeIdentifier.setAttributeIdentifier(attribute.getId());
        attributeIdentifier.setAttributeDataType(attribute.getDataType());
        attributeIdentifier.setAttributeValue(value);
        command.setRecords(Collections.singletonList(attributeIdentifier));
        command.setDestinationAddress(zigbeeEndpoint.getEndpointAddress());

        return send(command);
        // return zigbeeManager.unicast(command, new ZclCustomResponseMatcher());
    }

    /**
     * Read an attribute
     *
     * @param attribute the {@link ZclAttribute} to read
     * @return
     */
    protected Object readSync(final ZclAttribute attribute) {
        logger.debug("readSync request: {}", attribute);
        CommandResult result;
        try {
            result = read(attribute).get();
        } catch (InterruptedException e) {
            e.printStackTrace();
            logger.debug("readSync interrupted", e);
            return null;
        } catch (ExecutionException e) {
            e.printStackTrace();
            logger.debug("readSync exception", e);
            return null;
        }

        if (!result.isSuccess()) {
            return null;
        }

        ReadAttributesResponse response = result.getResponse();
        if (response.getRecords().get(0).getStatus() == 0) {
            return response.getRecords().get(0).getAttributeValue();
        }

        return null;
    }

    /**
     * Configures the reporting for the specified attribute ID for analog attributes.
     * <p>
     * <b>minInterval</b>:
     * The minimum reporting interval field is 16 bits in length and shall contain the
     * minimum interval, in seconds, between issuing reports of the specified attribute.
     * If minInterval is set to 0x0000, then there is no minimum limit, unless one is
     * imposed by the specification of the cluster using this reporting mechanism or by
     * the applicable profile.
     * <p>
     * <b>maxInterval</b>:
     * The maximum reporting interval field is 16 bits in length and shall contain the
     * maximum interval, in seconds, between issuing reports of the specified attribute.
     * If maxInterval is set to 0xffff, then the device shall not issue reports for the specified
     * attribute, and the configuration information for that attribute need not be
     * maintained.
     * <p>
     * <b>reportableChange</b>:
     * The reportable change field shall contain the minimum change to the attribute that
     * will result in a report being issued. This field is of variable length. For attributes
     * with 'analog' data type the field has the same data type as the attribute. The sign (if any) of the reportable
     * change field is ignored.
     *
     * @param attribute the {@link ZclAttribute} to configure reporting
     * @param minInterval the minimum reporting interval
     * @param maxInterval the maximum reporting interval
     * @param reportableChange the minimum change required to report an update
     * @return command future {@link CommandResult}
     */
    public Future<CommandResult> setReporting(final ZclAttribute attribute, final int minInterval,
            final int maxInterval, final Object reportableChange) {

        final ConfigureReportingCommand command = new ConfigureReportingCommand();
        command.setClusterId(clusterId);

        final AttributeReportingConfigurationRecord record = new AttributeReportingConfigurationRecord();
        record.setDirection(0);
        record.setAttributeIdentifier(attribute.getId());
        record.setAttributeDataType(attribute.getDataType());
        record.setMinimumReportingInterval(minInterval);
        record.setMaximumReportingInterval(maxInterval);
        record.setReportableChange(reportableChange);
        record.setTimeoutPeriod(0);
        command.setRecords(Collections.singletonList(record));
        command.setDestinationAddress(zigbeeEndpoint.getEndpointAddress());

        return send(command);
        // return zigbeeManager.unicast(command, new ZclResponseMatcher());
    }

    /**
     * Configures the reporting for the specified attribute ID for discrete attributes.
     * <p>
     * <b>minInterval</b>:
     * The minimum reporting interval field is 16 bits in length and shall contain the
     * minimum interval, in seconds, between issuing reports of the specified attribute.
     * If minInterval is set to 0x0000, then there is no minimum limit, unless one is
     * imposed by the specification of the cluster using this reporting mechanism or by
     * the applicable profile.
     * <p>
     * <b>maxInterval</b>:
     * The maximum reporting interval field is 16 bits in length and shall contain the
     * maximum interval, in seconds, between issuing reports of the specified attribute.
     * If maxInterval is set to 0xffff, then the device shall not issue reports for the specified
     * attribute, and the configuration information for that attribute need not be
     * maintained.
     *
     * @param attribute the {@link ZclAttribute} to configure reporting
     * @param minInterval the minimum reporting interval
     * @param maxInterval the maximum reporting interval
     * @return command future {@link CommandResult}
     */
    public Future<CommandResult> setReporting(final ZclAttribute attribute, final int minInterval,
            final int maxInterval) {
        return setReporting(attribute, minInterval, maxInterval, null);
    }

    /**
     * Gets the reporting configuration for an attribute
     *
     * @param attribute the {@link ZclAttribute} on which to enable reporting
     * @return command future {@link CommandResult}
     */
    public Future<CommandResult> getReporting(final ZclAttribute attribute) {
        final ReadReportingConfigurationCommand command = new ReadReportingConfigurationCommand();
        command.setClusterId(clusterId);
        AttributeRecord record = new AttributeRecord();
        record.setAttributeIdentifier(attribute.getId());
        record.setDirection(0);
        command.setRecords(Collections.singletonList(record));
        command.setDestinationAddress(zigbeeEndpoint.getEndpointAddress());

        return send(command);
        // return zigbeeManager.unicast(command, new ZclResponseMatcher());
    }

    /**
     * Gets all the attributes supported by this cluster This will return all
     * attributes, even if they are not actually supported by the device. The
     * user should check to see if this is implemented.
     *
     * @return {@link Set} containing all {@link ZclAttributes} available in this cluster
     */
    public Set<ZclAttribute> getAttributes() {
        Set<ZclAttribute> attr = new HashSet<ZclAttribute>();
        attr.addAll(attributes.values());
        return attr;
    }

    /**
     * Gets an attribute from the attribute ID
     *
     * @param id
     *            the attribute ID
     * @return the {@link ZclAttribute}
     */
    public ZclAttribute getAttribute(int id) {
        return attributes.get(id);
    }

    /**
     * Gets the cluster ID for this cluster
     *
     * @return the cluster ID as {@link Integer}
     */
    public Integer getClusterId() {
        return clusterId;
    }

    /**
     * Gets the cluster name for this cluster
     *
     * @return the cluster name as {@link String}
     */
    public String getClusterName() {
        return clusterName;
    }

    /**
     * Returns the ZigBee address of this cluster
     *
     * @return the {@link ZigBeeEndpointAddress} of the cluster
     */
    public ZigBeeEndpointAddress getZigBeeAddress() {
        return zigbeeEndpoint.getEndpointAddress();
    }

    /**
     * Sets the server flag for this cluster. This means the cluster is listed
     * in the devices input cluster list
     *
     */
    public void setServer() {
        isClient = false;
    }

    /**
     * Gets the state of the server flag. If the cluster is a server this will
     * return true
     *
     * @return true if the cluster can act as a server
     */
    public boolean isServer() {
        return !isClient;
    }

    /**
     * Sets the client flag for this cluster. This means the cluster is listed
     * in the devices output cluster list
     *
     */
    public void setClient() {
        isClient = true;
    }

    /**
     * Gets the state of the client flag. If the cluster is a client this will
     * return true
     *
     * @return true if the cluster can act as a client
     */
    public boolean isClient() {
        return isClient;
    }

    /**
     * Adds a binding from the cluster to the destination {@link ZigBeeEndpoint}.
     *
<<<<<<< HEAD
     * @param destination the destination {@link ZigBeeEndpoint}
=======
     * @param address the destination {@link IeeeAddress}
     * @param endpointId the destination endpoint ID
>>>>>>> 3ce558d1
     * @return Command future
     */
    public Future<CommandResult> bind(IeeeAddress address, int endpointId) {
        final BindRequest command = new BindRequest();
        command.setSrcAddress(zigbeeEndpoint.getIeeeAddress());
        command.setSrcEndpoint(zigbeeEndpoint.getEndpointId());
        command.setClusterId(clusterId);
        command.setDstAddrMode(3); // 64 bit addressing
<<<<<<< HEAD
        command.setDstAddress(destination.getIeeeAddress());
        command.setDstEndpoint(destination.getEndpointId());
        return zigbeeManager.unicast(command, new ZdoResponseMatcher());
=======
        command.setDstAddress(address);
        command.setDstEndpoint(endpointId);
        return zigbeeManager.unicast(command, new ZclResponseMatcher());
>>>>>>> 3ce558d1
    }

    /**
     * Adds a binding from the cluster to the local destination..
     *
     * @return Command future
     */
    public Future<CommandResult> bind() {
        return bind(zigbeeManager.getNode(0).getIeeeAddress(), 1);
    }

    /**
     * Removes a binding from the cluster to the destination {@link ZigBeeEndpoint}.
     *
     * @param address the destination {@link IeeeAddress}
     * @param endpointId the destination endpoint ID
     * @return Command future
     */
    public Future<CommandResult> unbind(IeeeAddress address, int endpointId) {
        final UnbindRequest command = new UnbindRequest();
        command.setSrcAddress(zigbeeEndpoint.getIeeeAddress());
        command.setSrcEndpoint(zigbeeEndpoint.getEndpointId());
        command.setClusterId(clusterId);
        command.setDstAddrMode(3); // 64 bit addressing
<<<<<<< HEAD
        command.setDstAddress(destination.getIeeeAddress());
        command.setDstEndpoint(destination.getEndpointId());
        return zigbeeManager.unicast(command, new ZdoResponseMatcher());
    }

    /**
     * Sends a default response to the client
     *
     * @param commandIdentifier the command identifier to which this is a response
     * @param status the {@link ZclStatus} to send in the response
     */
    public void sendDefaultResponse(Integer commandIdentifier, ZclStatus status) {
        DefaultResponse defaultResponse = new DefaultResponse();
        defaultResponse.setCommandIdentifier(commandIdentifier);
        defaultResponse.setDestinationAddress(zigbeeEndpoint.getDeviceAddress());
        defaultResponse.setClusterId(ZclOtaUpgradeCluster.CLUSTER_ID);
        defaultResponse.setStatusCode(status);

        try {
            zigbeeManager.sendCommand(defaultResponse);
        } catch (ZigBeeException e) {
            logger.debug("Exception sending default response message: ", e);
        }
=======
        command.setDstAddress(address);
        command.setDstEndpoint(endpointId);
        return zigbeeManager.unicast(command, new ZclResponseMatcher());
>>>>>>> 3ce558d1
    }

    /**
     * Removes a binding from the cluster to the local destination..
     *
     * @return Command future
     */
    public Future<CommandResult> unbind() {
        return unbind(zigbeeManager.getNode(0).getIeeeAddress(), 1);
    }

    /**
     * Discovers the list of attributes support by the cluster
     *
     * @return Command future
     */
    public Future<CommandResult> discoverAttributes() {
        final DiscoverAttributesCommand command = new DiscoverAttributesCommand();
        command.setClusterId(clusterId);
        command.setDestinationAddress(zigbeeEndpoint.getEndpointAddress());
        // TODO: Handle multiple requests
        command.setStartAttributeIdentifier(0);
        command.setMaximumAttributeIdentifiers(40);
        return send(command);
        // return zigbeeManager.unicast(command, new ZclResponseMatcher());
    }

    /**
     * Discovers the list of commands received by the cluster
     *
     * @return Command future
     */
    public Future<CommandResult> discoverCommandsReceived() {
        final DiscoverCommandsReceived command = new DiscoverCommandsReceived();
        command.setClusterId(clusterId);
        command.setDestinationAddress(zigbeeEndpoint.getEndpointAddress());
        // TODO: Handle multiple requests
        command.setStartCommandIdentifier(0);
        command.setMaximumCommandIdentifiers(40);
        return send(command);
        // return zigbeeManager.unicast(command, new ZclResponseMatcher());
    }

    /**
     * Discovers the list of commands generated by the cluster
     *
     * @return Command future
     */
    public Future<CommandResult> discoverCommandsGenerated() {
        final DiscoverCommandsGenerated command = new DiscoverCommandsGenerated();
        command.setClusterId(clusterId);
        command.setDestinationAddress(zigbeeEndpoint.getEndpointAddress());
        // TODO: Handle multiple requests
        command.setStartCommandIdentifier(0);
        command.setMaximumCommandIdentifiers(40);
        return send(command);
        // return zigbeeManager.unicast(command, new ZclResponseMatcher());
    }

    public void addAttributeListener(ZclAttributeListener listener) {
        // Don't add more than once.
        if (attributeListeners.contains(listener)) {
            return;
        }
        attributeListeners.add(listener);
    }

    /**
     * Remove an attribute listener from the cluster.
     *
     * @param listener callback listener implementing {@link ZclAttributeListener} to remove
     */
    public void removeAttributeListener(final ZclAttributeListener listener) {
        attributeListeners.remove(listener);
    }

    /**
     * Notify attribute listeners of an updated {@link ZclAttribute}
     *
     * @param attribute the {@link ZclAttribute} to notify
     */
    private void notifyAttributeListener(final ZclAttribute attribute) {
        for (final ZclAttributeListener listener : attributeListeners) {
            NotificationService.execute(new Runnable() {
                @Override
                public void run() {
                    listener.attributeUpdated(attribute);
                }
            });
        }
    }

    /**
     * Processes a list of attribute reports for this cluster
     *
     * @param reports
     *            {@List} of {@link AttributeReport}
     */
    public void handleAttributeReport(List<AttributeReport> reports) {
        for (AttributeReport report : reports) {
            ZclAttribute attribute = attributes.get(report.getAttributeIdentifier());
            if (attribute == null) {
                return;
            }
            attribute.updateValue(report.getAttributeValue());
            notifyAttributeListener(attribute);
        }
    }

    /**
     * Processes a list of attribute status reports for this cluster
     *
     * @param reports
     *            {@List} of {@link ReadAttributeStatusRecord}
     */
    public void handleAttributeStatus(List<ReadAttributeStatusRecord> records) {
        for (ReadAttributeStatusRecord record : records) {
            ZclAttribute attribute = attributes.get(record.getAttributeIdentifier());
            attribute.updateValue(record.getAttributeValue());
            notifyAttributeListener(attribute);
        }
    }

    /**
     * Gets a command from the command ID (ie a command from client to server). If no command with the requested id is
     * found, null is returned.
     *
     * @param commandId the command ID
     * @return the {@link ZclCommand} or null if no command found.
     */
    public ZclCommand getCommandFromId(int commandId) {
        return null;
    }

    /**
     * Gets a response from the command ID (ie a command from server to client). If no command with the requested id is
     * found, null is returned.
     *
     * @param commandId the command ID
     * @return the {@link ZclCommand} or null if no command found.
     */
    public ZclCommand getResponseFromId(int commandId) {
        return null;
    }
}<|MERGE_RESOLUTION|>--- conflicted
+++ resolved
@@ -26,7 +26,6 @@
 import com.zsmartsystems.zigbee.ZigBeeException;
 import com.zsmartsystems.zigbee.ZigBeeNetworkManager;
 import com.zsmartsystems.zigbee.internal.NotificationService;
-import com.zsmartsystems.zigbee.zcl.clusters.ZclOtaUpgradeCluster;
 import com.zsmartsystems.zigbee.zcl.clusters.general.ConfigureReportingCommand;
 import com.zsmartsystems.zigbee.zcl.clusters.general.DefaultResponse;
 import com.zsmartsystems.zigbee.zcl.clusters.general.DiscoverAttributesCommand;
@@ -42,7 +41,6 @@
 import com.zsmartsystems.zigbee.zcl.field.ReadAttributeStatusRecord;
 import com.zsmartsystems.zigbee.zcl.field.WriteAttributeRecord;
 import com.zsmartsystems.zigbee.zcl.protocol.ZclCommandDirection;
-import com.zsmartsystems.zigbee.zdo.ZdoResponseMatcher;
 import com.zsmartsystems.zigbee.zdo.command.BindRequest;
 import com.zsmartsystems.zigbee.zdo.command.UnbindRequest;
 
@@ -88,14 +86,10 @@
     }
 
     protected Future<CommandResult> send(ZclCommand command) {
-<<<<<<< HEAD
-        command.setDestinationAddress(zigbeeEndpoint.getDeviceAddress());
+        command.setDestinationAddress(zigbeeEndpoint.getEndpointAddress());
         if (isClient()) {
             command.setCommandDirection(ZclCommandDirection.SERVER_TO_CLIENT);
         }
-=======
-        command.setDestinationAddress(zigbeeEndpoint.getEndpointAddress());
->>>>>>> 3ce558d1
 
         return zigbeeManager.unicast(command, new ZclResponseMatcher());
     }
@@ -360,12 +354,8 @@
     /**
      * Adds a binding from the cluster to the destination {@link ZigBeeEndpoint}.
      *
-<<<<<<< HEAD
-     * @param destination the destination {@link ZigBeeEndpoint}
-=======
      * @param address the destination {@link IeeeAddress}
      * @param endpointId the destination endpoint ID
->>>>>>> 3ce558d1
      * @return Command future
      */
     public Future<CommandResult> bind(IeeeAddress address, int endpointId) {
@@ -374,15 +364,9 @@
         command.setSrcEndpoint(zigbeeEndpoint.getEndpointId());
         command.setClusterId(clusterId);
         command.setDstAddrMode(3); // 64 bit addressing
-<<<<<<< HEAD
-        command.setDstAddress(destination.getIeeeAddress());
-        command.setDstEndpoint(destination.getEndpointId());
-        return zigbeeManager.unicast(command, new ZdoResponseMatcher());
-=======
         command.setDstAddress(address);
         command.setDstEndpoint(endpointId);
         return zigbeeManager.unicast(command, new ZclResponseMatcher());
->>>>>>> 3ce558d1
     }
 
     /**
@@ -407,10 +391,18 @@
         command.setSrcEndpoint(zigbeeEndpoint.getEndpointId());
         command.setClusterId(clusterId);
         command.setDstAddrMode(3); // 64 bit addressing
-<<<<<<< HEAD
-        command.setDstAddress(destination.getIeeeAddress());
-        command.setDstEndpoint(destination.getEndpointId());
-        return zigbeeManager.unicast(command, new ZdoResponseMatcher());
+        command.setDstAddress(address);
+        command.setDstEndpoint(endpointId);
+        return zigbeeManager.unicast(command, new ZclResponseMatcher());
+    }
+
+    /**
+     * Removes a binding from the cluster to the local destination..
+     *
+     * @return Command future
+     */
+    public Future<CommandResult> unbind() {
+        return unbind(zigbeeManager.getNode(0).getIeeeAddress(), 1);
     }
 
     /**
@@ -422,8 +414,8 @@
     public void sendDefaultResponse(Integer commandIdentifier, ZclStatus status) {
         DefaultResponse defaultResponse = new DefaultResponse();
         defaultResponse.setCommandIdentifier(commandIdentifier);
-        defaultResponse.setDestinationAddress(zigbeeEndpoint.getDeviceAddress());
-        defaultResponse.setClusterId(ZclOtaUpgradeCluster.CLUSTER_ID);
+        defaultResponse.setDestinationAddress(zigbeeEndpoint.getEndpointAddress());
+        defaultResponse.setClusterId(clusterId);
         defaultResponse.setStatusCode(status);
 
         try {
@@ -431,20 +423,6 @@
         } catch (ZigBeeException e) {
             logger.debug("Exception sending default response message: ", e);
         }
-=======
-        command.setDstAddress(address);
-        command.setDstEndpoint(endpointId);
-        return zigbeeManager.unicast(command, new ZclResponseMatcher());
->>>>>>> 3ce558d1
-    }
-
-    /**
-     * Removes a binding from the cluster to the local destination..
-     *
-     * @return Command future
-     */
-    public Future<CommandResult> unbind() {
-        return unbind(zigbeeManager.getNode(0).getIeeeAddress(), 1);
     }
 
     /**
