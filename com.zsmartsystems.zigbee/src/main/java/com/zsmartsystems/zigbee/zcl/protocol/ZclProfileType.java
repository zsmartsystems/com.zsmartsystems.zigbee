--- conflicted
+++ resolved
@@ -8,11 +8,7 @@
 package com.zsmartsystems.zigbee.zcl.protocol;
 
 /**
-<<<<<<< HEAD
- * Defines the ZigBee profiles
-=======
  * Enumeration of ZigBee profile types
->>>>>>> 78e303e3
  * <p>
  * Code is auto-generated. Modifications may be overwritten!
  *
