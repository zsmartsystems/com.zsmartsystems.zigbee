/**
 * Copyright (c) 2016-2017 by the respective copyright holders.
 * All rights reserved. This program and the accompanying materials
 * are made available under the terms of the Eclipse Public License v1.0
 * which accompanies this distribution, and is available at
 * http://www.eclipse.org/legal/epl-v10.html
 */
package com.zsmartsystems.zigbee.zcl.protocol;

import java.lang.reflect.Constructor;

import com.zsmartsystems.zigbee.zcl.ZclCommand;
import com.zsmartsystems.zigbee.zcl.protocol.ZclCommandDirection;

import com.zsmartsystems.zigbee.zcl.clusters.basic.ResetToFactoryDefaultsCommand;
import com.zsmartsystems.zigbee.zcl.clusters.identify.IdentifyCommand;
import com.zsmartsystems.zigbee.zcl.clusters.identify.IdentifyQueryResponse;
import com.zsmartsystems.zigbee.zcl.clusters.identify.IdentifyQueryCommand;
import com.zsmartsystems.zigbee.zcl.clusters.groups.AddGroupCommand;
import com.zsmartsystems.zigbee.zcl.clusters.groups.AddGroupResponse;
import com.zsmartsystems.zigbee.zcl.clusters.groups.ViewGroupCommand;
import com.zsmartsystems.zigbee.zcl.clusters.groups.ViewGroupResponse;
import com.zsmartsystems.zigbee.zcl.clusters.groups.GetGroupMembershipCommand;
import com.zsmartsystems.zigbee.zcl.clusters.groups.GetGroupMembershipResponse;
import com.zsmartsystems.zigbee.zcl.clusters.groups.RemoveGroupCommand;
import com.zsmartsystems.zigbee.zcl.clusters.groups.RemoveGroupResponse;
import com.zsmartsystems.zigbee.zcl.clusters.groups.RemoveAllGroupsCommand;
import com.zsmartsystems.zigbee.zcl.clusters.groups.AddGroupIfIdentifyingCommand;
import com.zsmartsystems.zigbee.zcl.clusters.scenes.AddSceneCommand;
import com.zsmartsystems.zigbee.zcl.clusters.scenes.AddSceneResponse;
import com.zsmartsystems.zigbee.zcl.clusters.scenes.ViewSceneCommand;
import com.zsmartsystems.zigbee.zcl.clusters.scenes.ViewSceneResponse;
import com.zsmartsystems.zigbee.zcl.clusters.scenes.RemoveSceneCommand;
import com.zsmartsystems.zigbee.zcl.clusters.scenes.RemoveSceneResponse;
import com.zsmartsystems.zigbee.zcl.clusters.scenes.RemoveAllScenesCommand;
import com.zsmartsystems.zigbee.zcl.clusters.scenes.RemoveAllScenesResponse;
import com.zsmartsystems.zigbee.zcl.clusters.scenes.StoreSceneCommand;
import com.zsmartsystems.zigbee.zcl.clusters.scenes.StoreSceneResponse;
import com.zsmartsystems.zigbee.zcl.clusters.scenes.RecallSceneCommand;
import com.zsmartsystems.zigbee.zcl.clusters.scenes.GetSceneMembershipResponse;
import com.zsmartsystems.zigbee.zcl.clusters.scenes.GetSceneMembershipCommand;
import com.zsmartsystems.zigbee.zcl.clusters.onoff.OffCommand;
import com.zsmartsystems.zigbee.zcl.clusters.onoff.OnCommand;
import com.zsmartsystems.zigbee.zcl.clusters.onoff.ToggleCommand;
import com.zsmartsystems.zigbee.zcl.clusters.levelcontrol.MoveToLevelCommand;
import com.zsmartsystems.zigbee.zcl.clusters.levelcontrol.MoveCommand;
import com.zsmartsystems.zigbee.zcl.clusters.levelcontrol.StepCommand;
import com.zsmartsystems.zigbee.zcl.clusters.levelcontrol.StopCommand;
import com.zsmartsystems.zigbee.zcl.clusters.levelcontrol.MoveToLevelWithOnOffCommand;
import com.zsmartsystems.zigbee.zcl.clusters.levelcontrol.MoveWithOnOffCommand;
import com.zsmartsystems.zigbee.zcl.clusters.levelcontrol.StepWithOnOffCommand;
import com.zsmartsystems.zigbee.zcl.clusters.levelcontrol.Stop2Command;
import com.zsmartsystems.zigbee.zcl.clusters.alarms.ResetAlarmCommand;
import com.zsmartsystems.zigbee.zcl.clusters.alarms.AlarmCommand;
import com.zsmartsystems.zigbee.zcl.clusters.alarms.ResetAllAlarmsCommand;
import com.zsmartsystems.zigbee.zcl.clusters.alarms.GetAlarmResponse;
import com.zsmartsystems.zigbee.zcl.clusters.alarms.GetAlarmCommand;
import com.zsmartsystems.zigbee.zcl.clusters.alarms.ResetAlarmLogCommand;
import com.zsmartsystems.zigbee.zcl.clusters.rssilocation.SetAbsoluteLocationCommand;
import com.zsmartsystems.zigbee.zcl.clusters.rssilocation.DeviceConfigurationResponse;
import com.zsmartsystems.zigbee.zcl.clusters.rssilocation.SetDeviceConfigurationCommand;
import com.zsmartsystems.zigbee.zcl.clusters.rssilocation.LocationDataResponse;
import com.zsmartsystems.zigbee.zcl.clusters.rssilocation.GetDeviceConfigurationCommand;
import com.zsmartsystems.zigbee.zcl.clusters.rssilocation.LocationDataNotificationCommand;
import com.zsmartsystems.zigbee.zcl.clusters.rssilocation.GetLocationDataCommand;
import com.zsmartsystems.zigbee.zcl.clusters.rssilocation.CompactLocationDataNotificationCommand;
import com.zsmartsystems.zigbee.zcl.clusters.rssilocation.RssiResponse;
import com.zsmartsystems.zigbee.zcl.clusters.rssilocation.RssiPingCommand;
import com.zsmartsystems.zigbee.zcl.clusters.rssilocation.SendPingsCommand;
import com.zsmartsystems.zigbee.zcl.clusters.rssilocation.RssiRequestCommand;
import com.zsmartsystems.zigbee.zcl.clusters.rssilocation.AnchorNodeAnnounceCommand;
import com.zsmartsystems.zigbee.zcl.clusters.rssilocation.ReportRssiMeasurementsCommand;
import com.zsmartsystems.zigbee.zcl.clusters.rssilocation.RequestOwnLocationCommand;
import com.zsmartsystems.zigbee.zcl.clusters.commissioning.RestartDeviceCommand;
import com.zsmartsystems.zigbee.zcl.clusters.commissioning.RestartDeviceResponseResponse;
import com.zsmartsystems.zigbee.zcl.clusters.commissioning.SaveStartupParametersCommand;
import com.zsmartsystems.zigbee.zcl.clusters.commissioning.SaveStartupParametersResponse;
import com.zsmartsystems.zigbee.zcl.clusters.commissioning.RestoreStartupParametersCommand;
import com.zsmartsystems.zigbee.zcl.clusters.commissioning.RestoreStartupParametersResponse;
import com.zsmartsystems.zigbee.zcl.clusters.commissioning.ResetStartupParametersCommand;
import com.zsmartsystems.zigbee.zcl.clusters.commissioning.ResetStartupParametersResponse;
import com.zsmartsystems.zigbee.zcl.clusters.otaupgrade.ImageNotifyCommand;
import com.zsmartsystems.zigbee.zcl.clusters.otaupgrade.QueryNextImageCommand;
import com.zsmartsystems.zigbee.zcl.clusters.otaupgrade.QueryNextImageResponse;
import com.zsmartsystems.zigbee.zcl.clusters.otaupgrade.ImageBlockCommand;
import com.zsmartsystems.zigbee.zcl.clusters.otaupgrade.ImagePageCommand;
import com.zsmartsystems.zigbee.zcl.clusters.otaupgrade.ImageBlockResponse;
import com.zsmartsystems.zigbee.zcl.clusters.otaupgrade.UpgradeEndCommand;
import com.zsmartsystems.zigbee.zcl.clusters.otaupgrade.UpgradeEndResponse;
import com.zsmartsystems.zigbee.zcl.clusters.otaupgrade.QuerySpecificFileCommand;
import com.zsmartsystems.zigbee.zcl.clusters.otaupgrade.QuerySpecificFileResponse;
import com.zsmartsystems.zigbee.zcl.clusters.doorlock.LockDoorCommand;
import com.zsmartsystems.zigbee.zcl.clusters.doorlock.LockDoorResponse;
import com.zsmartsystems.zigbee.zcl.clusters.doorlock.UnlockDoorCommand;
import com.zsmartsystems.zigbee.zcl.clusters.doorlock.UnlockDoorResponse;
import com.zsmartsystems.zigbee.zcl.clusters.thermostat.SetpointRaiseLowerCommand;
import com.zsmartsystems.zigbee.zcl.clusters.thermostat.GetWeeklyScheduleResponse;
import com.zsmartsystems.zigbee.zcl.clusters.thermostat.SetWeeklySchedule;
import com.zsmartsystems.zigbee.zcl.clusters.thermostat.GetRelayStatusLogResponse;
import com.zsmartsystems.zigbee.zcl.clusters.thermostat.GetWeeklySchedule;
import com.zsmartsystems.zigbee.zcl.clusters.thermostat.ClearWeeklySchedule;
import com.zsmartsystems.zigbee.zcl.clusters.thermostat.GetRelayStatusLog;
import com.zsmartsystems.zigbee.zcl.clusters.colorcontrol.MoveToHueCommand;
import com.zsmartsystems.zigbee.zcl.clusters.colorcontrol.MoveHueCommand;
import com.zsmartsystems.zigbee.zcl.clusters.colorcontrol.StepHueCommand;
import com.zsmartsystems.zigbee.zcl.clusters.colorcontrol.MoveToSaturationCommand;
import com.zsmartsystems.zigbee.zcl.clusters.colorcontrol.MoveSaturationCommand;
import com.zsmartsystems.zigbee.zcl.clusters.colorcontrol.StepSaturationCommand;
import com.zsmartsystems.zigbee.zcl.clusters.colorcontrol.MoveToHueAndSaturationCommand;
import com.zsmartsystems.zigbee.zcl.clusters.colorcontrol.MoveToColorCommand;
import com.zsmartsystems.zigbee.zcl.clusters.colorcontrol.MoveColorCommand;
import com.zsmartsystems.zigbee.zcl.clusters.colorcontrol.StepColorCommand;
import com.zsmartsystems.zigbee.zcl.clusters.colorcontrol.MoveToColorTemperatureCommand;
import com.zsmartsystems.zigbee.zcl.clusters.iaszone.ZoneEnrollResponse;
import com.zsmartsystems.zigbee.zcl.clusters.iaszone.ZoneStatusChangeNotificationCommand;
import com.zsmartsystems.zigbee.zcl.clusters.iaszone.ZoneEnrollRequestCommand;
import com.zsmartsystems.zigbee.zcl.clusters.iasace.ArmCommand;
import com.zsmartsystems.zigbee.zcl.clusters.iasace.ArmResponse;
import com.zsmartsystems.zigbee.zcl.clusters.iasace.BypassCommand;
import com.zsmartsystems.zigbee.zcl.clusters.iasace.GetZoneIdMapResponse;
import com.zsmartsystems.zigbee.zcl.clusters.iasace.EmergencyCommand;
import com.zsmartsystems.zigbee.zcl.clusters.iasace.GetZoneInformationResponse;
import com.zsmartsystems.zigbee.zcl.clusters.iasace.FireCommand;
import com.zsmartsystems.zigbee.zcl.clusters.iasace.PanicCommand;
import com.zsmartsystems.zigbee.zcl.clusters.iasace.GetZoneIdMapCommand;
import com.zsmartsystems.zigbee.zcl.clusters.iasace.GetZoneInformationCommand;
import com.zsmartsystems.zigbee.zcl.clusters.iaswd.StartWarningCommand;
import com.zsmartsystems.zigbee.zcl.clusters.iaswd.SquawkCommand;
import com.zsmartsystems.zigbee.zcl.clusters.general.ReadAttributesCommand;
import com.zsmartsystems.zigbee.zcl.clusters.general.ReadAttributesResponse;
import com.zsmartsystems.zigbee.zcl.clusters.general.WriteAttributesCommand;
import com.zsmartsystems.zigbee.zcl.clusters.general.WriteAttributesUndividedCommand;
import com.zsmartsystems.zigbee.zcl.clusters.general.WriteAttributesResponse;
import com.zsmartsystems.zigbee.zcl.clusters.general.WriteAttributesNoResponse;
import com.zsmartsystems.zigbee.zcl.clusters.general.ConfigureReportingCommand;
import com.zsmartsystems.zigbee.zcl.clusters.general.ConfigureReportingResponse;
import com.zsmartsystems.zigbee.zcl.clusters.general.ReadReportingConfigurationCommand;
import com.zsmartsystems.zigbee.zcl.clusters.general.ReadReportingConfigurationResponse;
import com.zsmartsystems.zigbee.zcl.clusters.general.ReportAttributesCommand;
import com.zsmartsystems.zigbee.zcl.clusters.general.DefaultResponse;
import com.zsmartsystems.zigbee.zcl.clusters.general.DiscoverAttributesCommand;
import com.zsmartsystems.zigbee.zcl.clusters.general.DiscoverAttributesResponse;
import com.zsmartsystems.zigbee.zcl.clusters.general.ReadAttributesStructuredCommand;
import com.zsmartsystems.zigbee.zcl.clusters.general.WriteAttributesStructuredCommand;
import com.zsmartsystems.zigbee.zcl.clusters.general.WriteAttributesStructuredResponse;
import com.zsmartsystems.zigbee.zcl.clusters.general.DiscoverCommandsReceived;
import com.zsmartsystems.zigbee.zcl.clusters.general.DiscoverCommandsReceivedResponse;
import com.zsmartsystems.zigbee.zcl.clusters.general.DiscoverCommandsGenerated;
import com.zsmartsystems.zigbee.zcl.clusters.general.DiscoverCommandsGeneratedResponse;
import com.zsmartsystems.zigbee.zcl.clusters.general.DiscoverAttributesExtended;
import com.zsmartsystems.zigbee.zcl.clusters.general.DiscoverAttributesExtendedResponse;


/**
<<<<<<< HEAD
 * Defines the ZigBee Cluster Library Commands
=======
 * Enumeration of ZigBee Cluster Library commands
>>>>>>> 78e303e3
 * <p>
 * Code is auto-generated. Modifications may be overwritten!
 *
 * @author Chris Jackson
 */
public enum ZclCommandType {
    /**
     * ADD_GROUP_COMMAND: Add Group Command
     * <p>
     * See {@link AddGroupCommand}
     */
    ADD_GROUP_COMMAND(0x0004, 0, AddGroupCommand.class, ZclCommandDirection.CLIENT_TO_SERVER),
    /**
     * ADD_GROUP_IF_IDENTIFYING_COMMAND: Add Group If Identifying Command
     * <p>
     * See {@link AddGroupIfIdentifyingCommand}
     */
    ADD_GROUP_IF_IDENTIFYING_COMMAND(0x0004, 5, AddGroupIfIdentifyingCommand.class, ZclCommandDirection.CLIENT_TO_SERVER),
    /**
     * ADD_GROUP_RESPONSE: Add Group Response
     * <p>
     * See {@link AddGroupResponse}
     */
    ADD_GROUP_RESPONSE(0x0004, 0, AddGroupResponse.class, ZclCommandDirection.SERVER_TO_CLIENT),
    /**
     * ADD_SCENE_COMMAND: Add Scene Command
     * <p>
     * See {@link AddSceneCommand}
     */
    ADD_SCENE_COMMAND(0x0005, 0, AddSceneCommand.class, ZclCommandDirection.CLIENT_TO_SERVER),
    /**
     * ADD_SCENE_RESPONSE: Add Scene Response
     * <p>
     * See {@link AddSceneResponse}
     */
    ADD_SCENE_RESPONSE(0x0005, 0, AddSceneResponse.class, ZclCommandDirection.SERVER_TO_CLIENT),
    /**
     * ALARM_COMMAND: Alarm Command
     * <p>
     * See {@link AlarmCommand}
     */
    ALARM_COMMAND(0x0009, 0, AlarmCommand.class, ZclCommandDirection.SERVER_TO_CLIENT),
    /**
     * ANCHOR_NODE_ANNOUNCE_COMMAND: Anchor Node Announce Command
     * <p>
     * See {@link AnchorNodeAnnounceCommand}
     */
    ANCHOR_NODE_ANNOUNCE_COMMAND(0x000B, 6, AnchorNodeAnnounceCommand.class, ZclCommandDirection.CLIENT_TO_SERVER),
    /**
     * ARM_COMMAND: Arm Command
     * <p>
     * See {@link ArmCommand}
     */
    ARM_COMMAND(0x0501, 0, ArmCommand.class, ZclCommandDirection.CLIENT_TO_SERVER),
    /**
     * ARM_RESPONSE: Arm Response
     * <p>
     * See {@link ArmResponse}
     */
    ARM_RESPONSE(0x0501, 0, ArmResponse.class, ZclCommandDirection.SERVER_TO_CLIENT),
    /**
     * BYPASS_COMMAND: Bypass Command
     * <p>
     * See {@link BypassCommand}
     */
    BYPASS_COMMAND(0x0501, 1, BypassCommand.class, ZclCommandDirection.CLIENT_TO_SERVER),
    /**
     * CLEAR_WEEKLY_SCHEDULE: Clear Weekly Schedule
     * <p>
     * See {@link ClearWeeklySchedule}
     */
    CLEAR_WEEKLY_SCHEDULE(0x0201, 3, ClearWeeklySchedule.class, ZclCommandDirection.CLIENT_TO_SERVER),
    /**
     * COMPACT_LOCATION_DATA_NOTIFICATION_COMMAND: Compact Location Data Notification Command
     * <p>
     * See {@link CompactLocationDataNotificationCommand}
     */
    COMPACT_LOCATION_DATA_NOTIFICATION_COMMAND(0x000B, 3, CompactLocationDataNotificationCommand.class, ZclCommandDirection.SERVER_TO_CLIENT),
    /**
     * CONFIGURE_REPORTING_COMMAND: Configure Reporting Command
     * <p>
     * See {@link ConfigureReportingCommand}
     */
    CONFIGURE_REPORTING_COMMAND(0xFFFF, 6, ConfigureReportingCommand.class, ZclCommandDirection.CLIENT_TO_SERVER),
    /**
     * CONFIGURE_REPORTING_RESPONSE: Configure Reporting Response
     * <p>
     * See {@link ConfigureReportingResponse}
     */
    CONFIGURE_REPORTING_RESPONSE(0xFFFF, 7, ConfigureReportingResponse.class, ZclCommandDirection.CLIENT_TO_SERVER),
    /**
     * DEFAULT_RESPONSE: Default Response
     * <p>
     * See {@link DefaultResponse}
     */
    DEFAULT_RESPONSE(0xFFFF, 11, DefaultResponse.class, ZclCommandDirection.CLIENT_TO_SERVER),
    /**
     * DEVICE_CONFIGURATION_RESPONSE: Device Configuration Response
     * <p>
     * See {@link DeviceConfigurationResponse}
     */
    DEVICE_CONFIGURATION_RESPONSE(0x000B, 0, DeviceConfigurationResponse.class, ZclCommandDirection.SERVER_TO_CLIENT),
    /**
     * DISCOVER_ATTRIBUTES_COMMAND: Discover Attributes Command
     * <p>
     * See {@link DiscoverAttributesCommand}
     */
    DISCOVER_ATTRIBUTES_COMMAND(0xFFFF, 12, DiscoverAttributesCommand.class, ZclCommandDirection.CLIENT_TO_SERVER),
    /**
     * DISCOVER_ATTRIBUTES_EXTENDED: Discover Attributes Extended
     * <p>
     * See {@link DiscoverAttributesExtended}
     */
    DISCOVER_ATTRIBUTES_EXTENDED(0xFFFF, 21, DiscoverAttributesExtended.class, ZclCommandDirection.CLIENT_TO_SERVER),
    /**
     * DISCOVER_ATTRIBUTES_EXTENDED_RESPONSE: Discover Attributes Extended Response
     * <p>
     * See {@link DiscoverAttributesExtendedResponse}
     */
    DISCOVER_ATTRIBUTES_EXTENDED_RESPONSE(0xFFFF, 22, DiscoverAttributesExtendedResponse.class, ZclCommandDirection.CLIENT_TO_SERVER),
    /**
     * DISCOVER_ATTRIBUTES_RESPONSE: Discover Attributes Response
     * <p>
     * See {@link DiscoverAttributesResponse}
     */
    DISCOVER_ATTRIBUTES_RESPONSE(0xFFFF, 13, DiscoverAttributesResponse.class, ZclCommandDirection.CLIENT_TO_SERVER),
    /**
     * DISCOVER_COMMANDS_GENERATED: Discover Commands Generated
     * <p>
     * See {@link DiscoverCommandsGenerated}
     */
    DISCOVER_COMMANDS_GENERATED(0xFFFF, 19, DiscoverCommandsGenerated.class, ZclCommandDirection.CLIENT_TO_SERVER),
    /**
     * DISCOVER_COMMANDS_GENERATED_RESPONSE: Discover Commands Generated Response
     * <p>
     * See {@link DiscoverCommandsGeneratedResponse}
     */
    DISCOVER_COMMANDS_GENERATED_RESPONSE(0xFFFF, 20, DiscoverCommandsGeneratedResponse.class, ZclCommandDirection.CLIENT_TO_SERVER),
    /**
     * DISCOVER_COMMANDS_RECEIVED: Discover Commands Received
     * <p>
     * See {@link DiscoverCommandsReceived}
     */
    DISCOVER_COMMANDS_RECEIVED(0xFFFF, 17, DiscoverCommandsReceived.class, ZclCommandDirection.CLIENT_TO_SERVER),
    /**
     * DISCOVER_COMMANDS_RECEIVED_RESPONSE: Discover Commands Received Response
     * <p>
     * See {@link DiscoverCommandsReceivedResponse}
     */
    DISCOVER_COMMANDS_RECEIVED_RESPONSE(0xFFFF, 18, DiscoverCommandsReceivedResponse.class, ZclCommandDirection.CLIENT_TO_SERVER),
    /**
     * EMERGENCY_COMMAND: Emergency Command
     * <p>
     * See {@link EmergencyCommand}
     */
    EMERGENCY_COMMAND(0x0501, 2, EmergencyCommand.class, ZclCommandDirection.CLIENT_TO_SERVER),
    /**
     * FIRE_COMMAND: Fire Command
     * <p>
     * See {@link FireCommand}
     */
    FIRE_COMMAND(0x0501, 3, FireCommand.class, ZclCommandDirection.CLIENT_TO_SERVER),
    /**
     * GET_ALARM_COMMAND: Get Alarm Command
     * <p>
     * See {@link GetAlarmCommand}
     */
    GET_ALARM_COMMAND(0x0009, 2, GetAlarmCommand.class, ZclCommandDirection.CLIENT_TO_SERVER),
    /**
     * GET_ALARM_RESPONSE: Get Alarm Response
     * <p>
     * See {@link GetAlarmResponse}
     */
    GET_ALARM_RESPONSE(0x0009, 1, GetAlarmResponse.class, ZclCommandDirection.SERVER_TO_CLIENT),
    /**
     * GET_DEVICE_CONFIGURATION_COMMAND: Get Device Configuration Command
     * <p>
     * See {@link GetDeviceConfigurationCommand}
     */
    GET_DEVICE_CONFIGURATION_COMMAND(0x000B, 2, GetDeviceConfigurationCommand.class, ZclCommandDirection.CLIENT_TO_SERVER),
    /**
     * GET_GROUP_MEMBERSHIP_COMMAND: Get Group Membership Command
     * <p>
     * See {@link GetGroupMembershipCommand}
     */
    GET_GROUP_MEMBERSHIP_COMMAND(0x0004, 2, GetGroupMembershipCommand.class, ZclCommandDirection.CLIENT_TO_SERVER),
    /**
     * GET_GROUP_MEMBERSHIP_RESPONSE: Get Group Membership Response
     * <p>
     * See {@link GetGroupMembershipResponse}
     */
    GET_GROUP_MEMBERSHIP_RESPONSE(0x0004, 2, GetGroupMembershipResponse.class, ZclCommandDirection.SERVER_TO_CLIENT),
    /**
     * GET_LOCATION_DATA_COMMAND: Get Location Data Command
     * <p>
     * See {@link GetLocationDataCommand}
     */
    GET_LOCATION_DATA_COMMAND(0x000B, 3, GetLocationDataCommand.class, ZclCommandDirection.CLIENT_TO_SERVER),
    /**
     * GET_RELAY_STATUS_LOG: Get Relay Status Log
     * <p>
     * See {@link GetRelayStatusLog}
     */
    GET_RELAY_STATUS_LOG(0x0201, 4, GetRelayStatusLog.class, ZclCommandDirection.CLIENT_TO_SERVER),
    /**
     * GET_RELAY_STATUS_LOG_RESPONSE: Get Relay Status Log Response
     * <p>
     * See {@link GetRelayStatusLogResponse}
     */
    GET_RELAY_STATUS_LOG_RESPONSE(0x0201, 1, GetRelayStatusLogResponse.class, ZclCommandDirection.SERVER_TO_CLIENT),
    /**
     * GET_SCENE_MEMBERSHIP_COMMAND: Get Scene Membership Command
     * <p>
     * See {@link GetSceneMembershipCommand}
     */
    GET_SCENE_MEMBERSHIP_COMMAND(0x0005, 6, GetSceneMembershipCommand.class, ZclCommandDirection.CLIENT_TO_SERVER),
    /**
     * GET_SCENE_MEMBERSHIP_RESPONSE: Get Scene Membership Response
     * <p>
     * See {@link GetSceneMembershipResponse}
     */
    GET_SCENE_MEMBERSHIP_RESPONSE(0x0005, 5, GetSceneMembershipResponse.class, ZclCommandDirection.SERVER_TO_CLIENT),
    /**
     * GET_WEEKLY_SCHEDULE: Get Weekly Schedule
     * <p>
     * See {@link GetWeeklySchedule}
     */
    GET_WEEKLY_SCHEDULE(0x0201, 2, GetWeeklySchedule.class, ZclCommandDirection.CLIENT_TO_SERVER),
    /**
     * GET_WEEKLY_SCHEDULE_RESPONSE: Get Weekly Schedule Response
     * <p>
     * See {@link GetWeeklyScheduleResponse}
     */
    GET_WEEKLY_SCHEDULE_RESPONSE(0x0201, 0, GetWeeklyScheduleResponse.class, ZclCommandDirection.SERVER_TO_CLIENT),
    /**
     * GET_ZONE_ID_MAP_COMMAND: Get Zone ID Map Command
     * <p>
     * See {@link GetZoneIdMapCommand}
     */
    GET_ZONE_ID_MAP_COMMAND(0x0501, 5, GetZoneIdMapCommand.class, ZclCommandDirection.CLIENT_TO_SERVER),
    /**
     * GET_ZONE_ID_MAP_RESPONSE: Get Zone ID Map Response
     * <p>
     * See {@link GetZoneIdMapResponse}
     */
    GET_ZONE_ID_MAP_RESPONSE(0x0501, 1, GetZoneIdMapResponse.class, ZclCommandDirection.SERVER_TO_CLIENT),
    /**
     * GET_ZONE_INFORMATION_COMMAND: Get Zone Information Command
     * <p>
     * See {@link GetZoneInformationCommand}
     */
    GET_ZONE_INFORMATION_COMMAND(0x0501, 6, GetZoneInformationCommand.class, ZclCommandDirection.CLIENT_TO_SERVER),
    /**
     * GET_ZONE_INFORMATION_RESPONSE: Get Zone Information Response
     * <p>
     * See {@link GetZoneInformationResponse}
     */
    GET_ZONE_INFORMATION_RESPONSE(0x0501, 2, GetZoneInformationResponse.class, ZclCommandDirection.SERVER_TO_CLIENT),
    /**
     * IDENTIFY_COMMAND: Identify Command
     * <p>
     * See {@link IdentifyCommand}
     */
    IDENTIFY_COMMAND(0x0003, 0, IdentifyCommand.class, ZclCommandDirection.CLIENT_TO_SERVER),
    /**
     * IDENTIFY_QUERY_COMMAND: Identify Query Command
     * <p>
     * See {@link IdentifyQueryCommand}
     */
    IDENTIFY_QUERY_COMMAND(0x0003, 1, IdentifyQueryCommand.class, ZclCommandDirection.CLIENT_TO_SERVER),
    /**
     * IDENTIFY_QUERY_RESPONSE: Identify Query Response
     * <p>
     * See {@link IdentifyQueryResponse}
     */
    IDENTIFY_QUERY_RESPONSE(0x0003, 0, IdentifyQueryResponse.class, ZclCommandDirection.SERVER_TO_CLIENT),
    /**
     * IMAGE_BLOCK_COMMAND: Image Block Command
     * <p>
     * See {@link ImageBlockCommand}
     */
    IMAGE_BLOCK_COMMAND(0x0019, 3, ImageBlockCommand.class, ZclCommandDirection.CLIENT_TO_SERVER),
    /**
     * IMAGE_BLOCK_RESPONSE: Image Block Response
     * <p>
     * See {@link ImageBlockResponse}
     */
    IMAGE_BLOCK_RESPONSE(0x0019, 5, ImageBlockResponse.class, ZclCommandDirection.SERVER_TO_CLIENT),
    /**
     * IMAGE_NOTIFY_COMMAND: Image Notify Command
     * <p>
     * See {@link ImageNotifyCommand}
     */
    IMAGE_NOTIFY_COMMAND(0x0019, 0, ImageNotifyCommand.class, ZclCommandDirection.CLIENT_TO_SERVER),
    /**
     * IMAGE_PAGE_COMMAND: Image Page Command
     * <p>
     * See {@link ImagePageCommand}
     */
    IMAGE_PAGE_COMMAND(0x0019, 4, ImagePageCommand.class, ZclCommandDirection.CLIENT_TO_SERVER),
    /**
     * LOCATION_DATA_NOTIFICATION_COMMAND: Location Data Notification Command
     * <p>
     * See {@link LocationDataNotificationCommand}
     */
    LOCATION_DATA_NOTIFICATION_COMMAND(0x000B, 2, LocationDataNotificationCommand.class, ZclCommandDirection.SERVER_TO_CLIENT),
    /**
     * LOCATION_DATA_RESPONSE: Location Data Response
     * <p>
     * See {@link LocationDataResponse}
     */
    LOCATION_DATA_RESPONSE(0x000B, 1, LocationDataResponse.class, ZclCommandDirection.SERVER_TO_CLIENT),
    /**
     * LOCK_DOOR_COMMAND: Lock Door Command
     * <p>
     * See {@link LockDoorCommand}
     */
    LOCK_DOOR_COMMAND(0x0101, 0, LockDoorCommand.class, ZclCommandDirection.CLIENT_TO_SERVER),
    /**
     * LOCK_DOOR_RESPONSE: Lock Door Response
     * <p>
     * See {@link LockDoorResponse}
     */
    LOCK_DOOR_RESPONSE(0x0101, 0, LockDoorResponse.class, ZclCommandDirection.SERVER_TO_CLIENT),
    /**
     * MOVE_COLOR_COMMAND: Move Color Command
     * <p>
     * See {@link MoveColorCommand}
     */
    MOVE_COLOR_COMMAND(0x0300, 8, MoveColorCommand.class, ZclCommandDirection.CLIENT_TO_SERVER),
    /**
     * MOVE_COMMAND: Move Command
     * <p>
     * See {@link MoveCommand}
     */
    MOVE_COMMAND(0x0008, 1, MoveCommand.class, ZclCommandDirection.CLIENT_TO_SERVER),
    /**
     * MOVE_HUE_COMMAND: Move Hue Command
     * <p>
     * See {@link MoveHueCommand}
     */
    MOVE_HUE_COMMAND(0x0300, 1, MoveHueCommand.class, ZclCommandDirection.CLIENT_TO_SERVER),
    /**
     * MOVE_SATURATION_COMMAND: Move Saturation Command
     * <p>
     * See {@link MoveSaturationCommand}
     */
    MOVE_SATURATION_COMMAND(0x0300, 4, MoveSaturationCommand.class, ZclCommandDirection.CLIENT_TO_SERVER),
    /**
     * MOVE_TO_COLOR_COMMAND: Move to Color Command
     * <p>
     * See {@link MoveToColorCommand}
     */
    MOVE_TO_COLOR_COMMAND(0x0300, 7, MoveToColorCommand.class, ZclCommandDirection.CLIENT_TO_SERVER),
    /**
     * MOVE_TO_COLOR_TEMPERATURE_COMMAND: Move to Color Temperature Command
     * <p>
     * See {@link MoveToColorTemperatureCommand}
     */
    MOVE_TO_COLOR_TEMPERATURE_COMMAND(0x0300, 10, MoveToColorTemperatureCommand.class, ZclCommandDirection.CLIENT_TO_SERVER),
    /**
     * MOVE_TO_HUE_AND_SATURATION_COMMAND: Move to Hue and Saturation Command
     * <p>
     * See {@link MoveToHueAndSaturationCommand}
     */
    MOVE_TO_HUE_AND_SATURATION_COMMAND(0x0300, 6, MoveToHueAndSaturationCommand.class, ZclCommandDirection.CLIENT_TO_SERVER),
    /**
     * MOVE_TO_HUE_COMMAND: Move to Hue Command
     * <p>
     * See {@link MoveToHueCommand}
     */
    MOVE_TO_HUE_COMMAND(0x0300, 0, MoveToHueCommand.class, ZclCommandDirection.CLIENT_TO_SERVER),
    /**
     * MOVE_TO_LEVEL_COMMAND: Move to Level Command
     * <p>
     * See {@link MoveToLevelCommand}
     */
    MOVE_TO_LEVEL_COMMAND(0x0008, 0, MoveToLevelCommand.class, ZclCommandDirection.CLIENT_TO_SERVER),
    /**
     * MOVE_TO_LEVEL__WITH_ON_OFF__COMMAND: Move to Level (with On/Off) Command
     * <p>
     * See {@link MoveToLevelWithOnOffCommand}
     */
    MOVE_TO_LEVEL__WITH_ON_OFF__COMMAND(0x0008, 4, MoveToLevelWithOnOffCommand.class, ZclCommandDirection.CLIENT_TO_SERVER),
    /**
     * MOVE_TO_SATURATION_COMMAND: Move to Saturation Command
     * <p>
     * See {@link MoveToSaturationCommand}
     */
    MOVE_TO_SATURATION_COMMAND(0x0300, 3, MoveToSaturationCommand.class, ZclCommandDirection.CLIENT_TO_SERVER),
    /**
     * MOVE__WITH_ON_OFF__COMMAND: Move (with On/Off) Command
     * <p>
     * See {@link MoveWithOnOffCommand}
     */
    MOVE__WITH_ON_OFF__COMMAND(0x0008, 5, MoveWithOnOffCommand.class, ZclCommandDirection.CLIENT_TO_SERVER),
    /**
     * OFF_COMMAND: Off Command
     * <p>
     * See {@link OffCommand}
     */
    OFF_COMMAND(0x0006, 0, OffCommand.class, ZclCommandDirection.CLIENT_TO_SERVER),
    /**
     * ON_COMMAND: On Command
     * <p>
     * See {@link OnCommand}
     */
    ON_COMMAND(0x0006, 1, OnCommand.class, ZclCommandDirection.CLIENT_TO_SERVER),
    /**
     * PANIC_COMMAND: Panic Command
     * <p>
     * See {@link PanicCommand}
     */
    PANIC_COMMAND(0x0501, 4, PanicCommand.class, ZclCommandDirection.CLIENT_TO_SERVER),
    /**
     * QUERY_NEXT_IMAGE_COMMAND: Query Next Image Command
     * <p>
     * See {@link QueryNextImageCommand}
     */
    QUERY_NEXT_IMAGE_COMMAND(0x0019, 1, QueryNextImageCommand.class, ZclCommandDirection.CLIENT_TO_SERVER),
    /**
     * QUERY_NEXT_IMAGE_RESPONSE: Query Next Image Response
     * <p>
     * See {@link QueryNextImageResponse}
     */
    QUERY_NEXT_IMAGE_RESPONSE(0x0019, 2, QueryNextImageResponse.class, ZclCommandDirection.SERVER_TO_CLIENT),
    /**
     * QUERY_SPECIFIC_FILE_COMMAND: Query Specific File Command
     * <p>
     * See {@link QuerySpecificFileCommand}
     */
    QUERY_SPECIFIC_FILE_COMMAND(0x0019, 8, QuerySpecificFileCommand.class, ZclCommandDirection.CLIENT_TO_SERVER),
    /**
     * QUERY_SPECIFIC_FILE_RESPONSE: Query Specific File Response
     * <p>
     * See {@link QuerySpecificFileResponse}
     */
    QUERY_SPECIFIC_FILE_RESPONSE(0x0019, 9, QuerySpecificFileResponse.class, ZclCommandDirection.SERVER_TO_CLIENT),
    /**
     * READ_ATTRIBUTES_COMMAND: Read Attributes Command
     * <p>
     * See {@link ReadAttributesCommand}
     */
    READ_ATTRIBUTES_COMMAND(0xFFFF, 0, ReadAttributesCommand.class, ZclCommandDirection.CLIENT_TO_SERVER),
    /**
     * READ_ATTRIBUTES_RESPONSE: Read Attributes Response
     * <p>
     * See {@link ReadAttributesResponse}
     */
    READ_ATTRIBUTES_RESPONSE(0xFFFF, 1, ReadAttributesResponse.class, ZclCommandDirection.CLIENT_TO_SERVER),
    /**
     * READ_ATTRIBUTES_STRUCTURED_COMMAND: Read Attributes Structured Command
     * <p>
     * See {@link ReadAttributesStructuredCommand}
     */
    READ_ATTRIBUTES_STRUCTURED_COMMAND(0xFFFF, 14, ReadAttributesStructuredCommand.class, ZclCommandDirection.CLIENT_TO_SERVER),
    /**
     * READ_REPORTING_CONFIGURATION_COMMAND: Read Reporting Configuration Command
     * <p>
     * See {@link ReadReportingConfigurationCommand}
     */
    READ_REPORTING_CONFIGURATION_COMMAND(0xFFFF, 8, ReadReportingConfigurationCommand.class, ZclCommandDirection.CLIENT_TO_SERVER),
    /**
     * READ_REPORTING_CONFIGURATION_RESPONSE: Read Reporting Configuration Response
     * <p>
     * See {@link ReadReportingConfigurationResponse}
     */
    READ_REPORTING_CONFIGURATION_RESPONSE(0xFFFF, 9, ReadReportingConfigurationResponse.class, ZclCommandDirection.CLIENT_TO_SERVER),
    /**
     * RECALL_SCENE_COMMAND: Recall Scene Command
     * <p>
     * See {@link RecallSceneCommand}
     */
    RECALL_SCENE_COMMAND(0x0005, 5, RecallSceneCommand.class, ZclCommandDirection.CLIENT_TO_SERVER),
    /**
     * REMOVE_ALL_GROUPS_COMMAND: Remove All Groups Command
     * <p>
     * See {@link RemoveAllGroupsCommand}
     */
    REMOVE_ALL_GROUPS_COMMAND(0x0004, 4, RemoveAllGroupsCommand.class, ZclCommandDirection.CLIENT_TO_SERVER),
    /**
     * REMOVE_ALL_SCENES_COMMAND: Remove All Scenes Command
     * <p>
     * See {@link RemoveAllScenesCommand}
     */
    REMOVE_ALL_SCENES_COMMAND(0x0005, 3, RemoveAllScenesCommand.class, ZclCommandDirection.CLIENT_TO_SERVER),
    /**
     * REMOVE_ALL_SCENES_RESPONSE: Remove All Scenes Response
     * <p>
     * See {@link RemoveAllScenesResponse}
     */
    REMOVE_ALL_SCENES_RESPONSE(0x0005, 3, RemoveAllScenesResponse.class, ZclCommandDirection.SERVER_TO_CLIENT),
    /**
     * REMOVE_GROUP_COMMAND: Remove Group Command
     * <p>
     * See {@link RemoveGroupCommand}
     */
    REMOVE_GROUP_COMMAND(0x0004, 3, RemoveGroupCommand.class, ZclCommandDirection.CLIENT_TO_SERVER),
    /**
     * REMOVE_GROUP_RESPONSE: Remove Group Response
     * <p>
     * See {@link RemoveGroupResponse}
     */
    REMOVE_GROUP_RESPONSE(0x0004, 3, RemoveGroupResponse.class, ZclCommandDirection.SERVER_TO_CLIENT),
    /**
     * REMOVE_SCENE_COMMAND: Remove Scene Command
     * <p>
     * See {@link RemoveSceneCommand}
     */
    REMOVE_SCENE_COMMAND(0x0005, 2, RemoveSceneCommand.class, ZclCommandDirection.CLIENT_TO_SERVER),
    /**
     * REMOVE_SCENE_RESPONSE: Remove Scene Response
     * <p>
     * See {@link RemoveSceneResponse}
     */
    REMOVE_SCENE_RESPONSE(0x0005, 2, RemoveSceneResponse.class, ZclCommandDirection.SERVER_TO_CLIENT),
    /**
     * REPORT_ATTRIBUTES_COMMAND: Report Attributes Command
     * <p>
     * See {@link ReportAttributesCommand}
     */
    REPORT_ATTRIBUTES_COMMAND(0xFFFF, 10, ReportAttributesCommand.class, ZclCommandDirection.CLIENT_TO_SERVER),
    /**
     * REPORT_RSSI_MEASUREMENTS_COMMAND: Report RSSI Measurements Command
     * <p>
     * See {@link ReportRssiMeasurementsCommand}
     */
    REPORT_RSSI_MEASUREMENTS_COMMAND(0x000B, 6, ReportRssiMeasurementsCommand.class, ZclCommandDirection.SERVER_TO_CLIENT),
    /**
     * REQUEST_OWN_LOCATION_COMMAND: Request Own Location Command
     * <p>
     * See {@link RequestOwnLocationCommand}
     */
    REQUEST_OWN_LOCATION_COMMAND(0x000B, 7, RequestOwnLocationCommand.class, ZclCommandDirection.SERVER_TO_CLIENT),
    /**
     * RESET_ALARM_COMMAND: Reset Alarm Command
     * <p>
     * See {@link ResetAlarmCommand}
     */
    RESET_ALARM_COMMAND(0x0009, 0, ResetAlarmCommand.class, ZclCommandDirection.CLIENT_TO_SERVER),
    /**
     * RESET_ALARM_LOG_COMMAND: Reset Alarm Log Command
     * <p>
     * See {@link ResetAlarmLogCommand}
     */
    RESET_ALARM_LOG_COMMAND(0x0009, 3, ResetAlarmLogCommand.class, ZclCommandDirection.CLIENT_TO_SERVER),
    /**
     * RESET_ALL_ALARMS_COMMAND: Reset All Alarms Command
     * <p>
     * See {@link ResetAllAlarmsCommand}
     */
    RESET_ALL_ALARMS_COMMAND(0x0009, 1, ResetAllAlarmsCommand.class, ZclCommandDirection.CLIENT_TO_SERVER),
    /**
     * RESET_STARTUP_PARAMETERS_COMMAND: Reset Startup Parameters Command
     * <p>
     * See {@link ResetStartupParametersCommand}
     */
    RESET_STARTUP_PARAMETERS_COMMAND(0x0015, 3, ResetStartupParametersCommand.class, ZclCommandDirection.CLIENT_TO_SERVER),
    /**
     * RESET_STARTUP_PARAMETERS_RESPONSE: Reset Startup Parameters Response
     * <p>
     * See {@link ResetStartupParametersResponse}
     */
    RESET_STARTUP_PARAMETERS_RESPONSE(0x0015, 3, ResetStartupParametersResponse.class, ZclCommandDirection.SERVER_TO_CLIENT),
    /**
     * RESET_TO_FACTORY_DEFAULTS_COMMAND: Reset to Factory Defaults Command
     * <p>
     * See {@link ResetToFactoryDefaultsCommand}
     */
    RESET_TO_FACTORY_DEFAULTS_COMMAND(0x0000, 0, ResetToFactoryDefaultsCommand.class, ZclCommandDirection.CLIENT_TO_SERVER),
    /**
     * RESTART_DEVICE_COMMAND: Restart Device Command
     * <p>
     * See {@link RestartDeviceCommand}
     */
    RESTART_DEVICE_COMMAND(0x0015, 0, RestartDeviceCommand.class, ZclCommandDirection.CLIENT_TO_SERVER),
    /**
     * RESTART_DEVICE_RESPONSE_RESPONSE: Restart Device Response Response
     * <p>
     * See {@link RestartDeviceResponseResponse}
     */
    RESTART_DEVICE_RESPONSE_RESPONSE(0x0015, 0, RestartDeviceResponseResponse.class, ZclCommandDirection.SERVER_TO_CLIENT),
    /**
     * RESTORE_STARTUP_PARAMETERS_COMMAND: Restore Startup Parameters Command
     * <p>
     * See {@link RestoreStartupParametersCommand}
     */
    RESTORE_STARTUP_PARAMETERS_COMMAND(0x0015, 2, RestoreStartupParametersCommand.class, ZclCommandDirection.CLIENT_TO_SERVER),
    /**
     * RESTORE_STARTUP_PARAMETERS_RESPONSE: Restore Startup Parameters Response
     * <p>
     * See {@link RestoreStartupParametersResponse}
     */
    RESTORE_STARTUP_PARAMETERS_RESPONSE(0x0015, 2, RestoreStartupParametersResponse.class, ZclCommandDirection.SERVER_TO_CLIENT),
    /**
     * RSSI_PING_COMMAND: RSSI Ping Command
     * <p>
     * See {@link RssiPingCommand}
     */
    RSSI_PING_COMMAND(0x000B, 4, RssiPingCommand.class, ZclCommandDirection.SERVER_TO_CLIENT),
    /**
     * RSSI_REQUEST_COMMAND: RSSI Request Command
     * <p>
     * See {@link RssiRequestCommand}
     */
    RSSI_REQUEST_COMMAND(0x000B, 5, RssiRequestCommand.class, ZclCommandDirection.SERVER_TO_CLIENT),
    /**
     * RSSI_RESPONSE: RSSI Response
     * <p>
     * See {@link RssiResponse}
     */
    RSSI_RESPONSE(0x000B, 4, RssiResponse.class, ZclCommandDirection.CLIENT_TO_SERVER),
    /**
     * SAVE_STARTUP_PARAMETERS_COMMAND: Save Startup Parameters Command
     * <p>
     * See {@link SaveStartupParametersCommand}
     */
    SAVE_STARTUP_PARAMETERS_COMMAND(0x0015, 1, SaveStartupParametersCommand.class, ZclCommandDirection.CLIENT_TO_SERVER),
    /**
     * SAVE_STARTUP_PARAMETERS_RESPONSE: Save Startup Parameters Response
     * <p>
     * See {@link SaveStartupParametersResponse}
     */
    SAVE_STARTUP_PARAMETERS_RESPONSE(0x0015, 1, SaveStartupParametersResponse.class, ZclCommandDirection.SERVER_TO_CLIENT),
    /**
     * SEND_PINGS_COMMAND: Send Pings Command
     * <p>
     * See {@link SendPingsCommand}
     */
    SEND_PINGS_COMMAND(0x000B, 5, SendPingsCommand.class, ZclCommandDirection.CLIENT_TO_SERVER),
    /**
     * SETPOINT_RAISE_LOWER_COMMAND: Setpoint Raise/Lower Command
     * <p>
     * See {@link SetpointRaiseLowerCommand}
     */
    SETPOINT_RAISE_LOWER_COMMAND(0x0201, 0, SetpointRaiseLowerCommand.class, ZclCommandDirection.CLIENT_TO_SERVER),
    /**
     * SET_ABSOLUTE_LOCATION_COMMAND: Set Absolute Location Command
     * <p>
     * See {@link SetAbsoluteLocationCommand}
     */
    SET_ABSOLUTE_LOCATION_COMMAND(0x000B, 0, SetAbsoluteLocationCommand.class, ZclCommandDirection.CLIENT_TO_SERVER),
    /**
     * SET_DEVICE_CONFIGURATION_COMMAND: Set Device Configuration Command
     * <p>
     * See {@link SetDeviceConfigurationCommand}
     */
    SET_DEVICE_CONFIGURATION_COMMAND(0x000B, 1, SetDeviceConfigurationCommand.class, ZclCommandDirection.CLIENT_TO_SERVER),
    /**
     * SET_WEEKLY_SCHEDULE: Set Weekly Schedule
     * <p>
     * See {@link SetWeeklySchedule}
     */
    SET_WEEKLY_SCHEDULE(0x0201, 1, SetWeeklySchedule.class, ZclCommandDirection.CLIENT_TO_SERVER),
    /**
     * SQUAWK_COMMAND: Squawk Command
     * <p>
     * See {@link SquawkCommand}
     */
    SQUAWK_COMMAND(0x0502, 2, SquawkCommand.class, ZclCommandDirection.CLIENT_TO_SERVER),
    /**
     * START_WARNING_COMMAND: Start Warning Command
     * <p>
     * See {@link StartWarningCommand}
     */
    START_WARNING_COMMAND(0x0502, 0, StartWarningCommand.class, ZclCommandDirection.CLIENT_TO_SERVER),
    /**
     * STEP_COLOR_COMMAND: Step Color Command
     * <p>
     * See {@link StepColorCommand}
     */
    STEP_COLOR_COMMAND(0x0300, 9, StepColorCommand.class, ZclCommandDirection.CLIENT_TO_SERVER),
    /**
     * STEP_COMMAND: Step Command
     * <p>
     * See {@link StepCommand}
     */
    STEP_COMMAND(0x0008, 2, StepCommand.class, ZclCommandDirection.CLIENT_TO_SERVER),
    /**
     * STEP_HUE_COMMAND: Step Hue Command
     * <p>
     * See {@link StepHueCommand}
     */
    STEP_HUE_COMMAND(0x0300, 2, StepHueCommand.class, ZclCommandDirection.CLIENT_TO_SERVER),
    /**
     * STEP_SATURATION_COMMAND: Step Saturation Command
     * <p>
     * See {@link StepSaturationCommand}
     */
    STEP_SATURATION_COMMAND(0x0300, 5, StepSaturationCommand.class, ZclCommandDirection.CLIENT_TO_SERVER),
    /**
     * STEP__WITH_ON_OFF__COMMAND: Step (with On/Off) Command
     * <p>
     * See {@link StepWithOnOffCommand}
     */
    STEP__WITH_ON_OFF__COMMAND(0x0008, 6, StepWithOnOffCommand.class, ZclCommandDirection.CLIENT_TO_SERVER),
    /**
     * STOP_2_COMMAND: Stop 2 Command
     * <p>
     * See {@link Stop2Command}
     */
    STOP_2_COMMAND(0x0008, 7, Stop2Command.class, ZclCommandDirection.CLIENT_TO_SERVER),
    /**
     * STOP_COMMAND: Stop Command
     * <p>
     * See {@link StopCommand}
     */
    STOP_COMMAND(0x0008, 3, StopCommand.class, ZclCommandDirection.CLIENT_TO_SERVER),
    /**
     * STORE_SCENE_COMMAND: Store Scene Command
     * <p>
     * See {@link StoreSceneCommand}
     */
    STORE_SCENE_COMMAND(0x0005, 4, StoreSceneCommand.class, ZclCommandDirection.CLIENT_TO_SERVER),
    /**
     * STORE_SCENE_RESPONSE: Store Scene Response
     * <p>
     * See {@link StoreSceneResponse}
     */
    STORE_SCENE_RESPONSE(0x0005, 4, StoreSceneResponse.class, ZclCommandDirection.SERVER_TO_CLIENT),
    /**
     * TOGGLE_COMMAND: Toggle Command
     * <p>
     * See {@link ToggleCommand}
     */
    TOGGLE_COMMAND(0x0006, 2, ToggleCommand.class, ZclCommandDirection.CLIENT_TO_SERVER),
    /**
     * UNLOCK_DOOR_COMMAND: Unlock Door Command
     * <p>
     * See {@link UnlockDoorCommand}
     */
    UNLOCK_DOOR_COMMAND(0x0101, 1, UnlockDoorCommand.class, ZclCommandDirection.CLIENT_TO_SERVER),
    /**
     * UNLOCK_DOOR_RESPONSE: Unlock Door Response
     * <p>
     * See {@link UnlockDoorResponse}
     */
    UNLOCK_DOOR_RESPONSE(0x0101, 1, UnlockDoorResponse.class, ZclCommandDirection.SERVER_TO_CLIENT),
    /**
     * UPGRADE_END_COMMAND: Upgrade End Command
     * <p>
     * See {@link UpgradeEndCommand}
     */
    UPGRADE_END_COMMAND(0x0019, 6, UpgradeEndCommand.class, ZclCommandDirection.CLIENT_TO_SERVER),
    /**
     * UPGRADE_END_RESPONSE: Upgrade End Response
     * <p>
     * See {@link UpgradeEndResponse}
     */
    UPGRADE_END_RESPONSE(0x0019, 7, UpgradeEndResponse.class, ZclCommandDirection.SERVER_TO_CLIENT),
    /**
     * VIEW_GROUP_COMMAND: View Group Command
     * <p>
     * See {@link ViewGroupCommand}
     */
    VIEW_GROUP_COMMAND(0x0004, 1, ViewGroupCommand.class, ZclCommandDirection.CLIENT_TO_SERVER),
    /**
     * VIEW_GROUP_RESPONSE: View Group Response
     * <p>
     * See {@link ViewGroupResponse}
     */
    VIEW_GROUP_RESPONSE(0x0004, 1, ViewGroupResponse.class, ZclCommandDirection.SERVER_TO_CLIENT),
    /**
     * VIEW_SCENE_COMMAND: View Scene Command
     * <p>
     * See {@link ViewSceneCommand}
     */
    VIEW_SCENE_COMMAND(0x0005, 1, ViewSceneCommand.class, ZclCommandDirection.CLIENT_TO_SERVER),
    /**
     * VIEW_SCENE_RESPONSE: View Scene Response
     * <p>
     * See {@link ViewSceneResponse}
     */
    VIEW_SCENE_RESPONSE(0x0005, 1, ViewSceneResponse.class, ZclCommandDirection.SERVER_TO_CLIENT),
    /**
     * WRITE_ATTRIBUTES_COMMAND: Write Attributes Command
     * <p>
     * See {@link WriteAttributesCommand}
     */
    WRITE_ATTRIBUTES_COMMAND(0xFFFF, 2, WriteAttributesCommand.class, ZclCommandDirection.CLIENT_TO_SERVER),
    /**
     * WRITE_ATTRIBUTES_NO_RESPONSE: Write Attributes No Response
     * <p>
     * See {@link WriteAttributesNoResponse}
     */
    WRITE_ATTRIBUTES_NO_RESPONSE(0xFFFF, 5, WriteAttributesNoResponse.class, ZclCommandDirection.CLIENT_TO_SERVER),
    /**
     * WRITE_ATTRIBUTES_RESPONSE: Write Attributes Response
     * <p>
     * See {@link WriteAttributesResponse}
     */
    WRITE_ATTRIBUTES_RESPONSE(0xFFFF, 4, WriteAttributesResponse.class, ZclCommandDirection.CLIENT_TO_SERVER),
    /**
     * WRITE_ATTRIBUTES_STRUCTURED_COMMAND: Write Attributes Structured Command
     * <p>
     * See {@link WriteAttributesStructuredCommand}
     */
    WRITE_ATTRIBUTES_STRUCTURED_COMMAND(0xFFFF, 15, WriteAttributesStructuredCommand.class, ZclCommandDirection.CLIENT_TO_SERVER),
    /**
     * WRITE_ATTRIBUTES_STRUCTURED_RESPONSE: Write Attributes Structured Response
     * <p>
     * See {@link WriteAttributesStructuredResponse}
     */
    WRITE_ATTRIBUTES_STRUCTURED_RESPONSE(0xFFFF, 16, WriteAttributesStructuredResponse.class, ZclCommandDirection.CLIENT_TO_SERVER),
    /**
     * WRITE_ATTRIBUTES_UNDIVIDED_COMMAND: Write Attributes Undivided Command
     * <p>
     * See {@link WriteAttributesUndividedCommand}
     */
    WRITE_ATTRIBUTES_UNDIVIDED_COMMAND(0xFFFF, 3, WriteAttributesUndividedCommand.class, ZclCommandDirection.CLIENT_TO_SERVER),
    /**
     * ZONE_ENROLL_REQUEST_COMMAND: Zone Enroll Request Command
     * <p>
     * See {@link ZoneEnrollRequestCommand}
     */
    ZONE_ENROLL_REQUEST_COMMAND(0x0500, 1, ZoneEnrollRequestCommand.class, ZclCommandDirection.SERVER_TO_CLIENT),
    /**
     * ZONE_ENROLL_RESPONSE: Zone Enroll Response
     * <p>
     * See {@link ZoneEnrollResponse}
     */
    ZONE_ENROLL_RESPONSE(0x0500, 0, ZoneEnrollResponse.class, ZclCommandDirection.CLIENT_TO_SERVER),
    /**
     * ZONE_STATUS_CHANGE_NOTIFICATION_COMMAND: Zone Status Change Notification Command
     * <p>
     * See {@link ZoneStatusChangeNotificationCommand}
     */
    ZONE_STATUS_CHANGE_NOTIFICATION_COMMAND(0x0500, 0, ZoneStatusChangeNotificationCommand.class, ZclCommandDirection.SERVER_TO_CLIENT);

    private final int commandId;
    private final int clusterType;
    private final Class<? extends ZclCommand> commandClass;
    private final ZclCommandDirection direction;

    ZclCommandType(final int clusterType, final int commandId, final Class<? extends ZclCommand> commandClass, final ZclCommandDirection direction) {
        this.clusterType = clusterType;
        this.commandId = commandId;
        this.commandClass = commandClass;
        this.direction = direction;
    }

    public int getClusterType() {
        return clusterType;
    }

    public int getId() {
        return commandId;
    }

    public boolean isGeneric() {
        return clusterType==0xFFFF;
    }

    public ZclCommandDirection getDirection() {
        return direction;
    }

    public Class<? extends ZclCommand> getCommandClass() {
        return commandClass;
    }

        public static ZclCommandType getCommandType(final int clusterType, final int commandId,

            ZclCommandDirection direction) {

        for (final ZclCommandType value : values()) {

            if (value.direction == direction && value.clusterType == clusterType && value.commandId == commandId) {

                return value;

            }

        }

        return null;

    }

    public static ZclCommandType getGeneric(final int commandId) {
        for (final ZclCommandType value : values()) {
            if (value.clusterType == 0xFFFF && value.commandId == commandId) {
                return value;
            }
        }
        return null;
    }

    public ZclCommand instantiateCommand() {
        Constructor<? extends ZclCommand> cmdConstructor;
        try {
            cmdConstructor = commandClass.getConstructor();
            return cmdConstructor.newInstance();
        } catch (Exception e) {
            // logger.debug("Error instantiating cluster command {}", this);
        }
        return null;
    }
}<|MERGE_RESOLUTION|>--- conflicted
+++ resolved
@@ -152,11 +152,7 @@
 
 
 /**
-<<<<<<< HEAD
- * Defines the ZigBee Cluster Library Commands
-=======
  * Enumeration of ZigBee Cluster Library commands
->>>>>>> 78e303e3
  * <p>
  * Code is auto-generated. Modifications may be overwritten!
  *
